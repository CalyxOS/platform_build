# Copyright (C) 2007 The Android Open Source Project
#
# Licensed under the Apache License, Version 2.0 (the "License");
# you may not use this file except in compliance with the License.
# You may obtain a copy of the License at
#
#      http://www.apache.org/licenses/LICENSE-2.0
#
# Unless required by applicable law or agreed to in writing, software
# distributed under the License is distributed on an "AS IS" BASIS,
# WITHOUT WARRANTIES OR CONDITIONS OF ANY KIND, either express or implied.
# See the License for the specific language governing permissions and
# limitations under the License.
#

# If you don't need to do a full clean build but would like to touch
# a file or delete some intermediate files, add a clean step to the end
# of the list.  These steps will only be run once, if they haven't been
# run before.
#
# E.g.:
#     $(call add-clean-step, touch -c external/sqlite/sqlite3.h)
#     $(call add-clean-step, rm -rf $(PRODUCT_OUT)/obj/STATIC_LIBRARIES/libz_intermediates)
#
# Always use "touch -c" and "rm -f" or "rm -rf" to gracefully deal with
# files that are missing or have been moved.
#
# Use $(PRODUCT_OUT) to get to the "out/target/product/blah/" directory.
# Use $(OUT_DIR) to refer to the "out" directory.
#
# If you need to re-do something that's already mentioned, just copy
# the command and add it to the bottom of the list.  E.g., if a change
# that you made last week required touching a file and a change you
# made today requires touching the same file, just copy the old
# touch step and add it to the end of the list.
#
# ************************************************
# NEWER CLEAN STEPS MUST BE AT THE END OF THE LIST
# ************************************************

# For example:
#$(call add-clean-step, rm -rf $(OUT_DIR)/target/common/obj/APPS/AndroidTests_intermediates)
#$(call add-clean-step, rm -rf $(OUT_DIR)/target/common/obj/JAVA_LIBRARIES/core_intermediates)
#$(call add-clean-step, find $(OUT_DIR) -type f -name "IGTalkSession*" -print0 | xargs -0 rm -f)
#$(call add-clean-step, rm -rf $(PRODUCT_OUT)/data/*)

$(call add-clean-step, rm -rf $(OUT_DIR)/target/common/obj/APPS)
$(call add-clean-step, rm -rf $(PRODUCT_OUT)/obj/APPS)
$(call add-clean-step, rm -rf $(PRODUCT_OUT)/system)

$(call add-clean-step, rm -rf $(PRODUCT_OUT)/obj/SHARED_LIBRARIES/libmediaplayerservice_intermediates)
$(call add-clean-step, rm -rf $(PRODUCT_OUT)/obj/SHARED_LIBRARIES/libmedia_jni_intermediates)
$(call add-clean-step, rm -rf $(PRODUCT_OUT)/obj/SHARED_LIBRARIES/libstagefright_omx_intermediates)
$(call add-clean-step, rm -rf $(PRODUCT_OUT)/system/build.prop)
$(call add-clean-step, rm -rf $(PRODUCT_OUT)/root/default.prop)
$(call add-clean-step, rm -rf $(PRODUCT_OUT)/recovery/root/default.prop)
$(call add-clean-step, rm -rf $(PRODUCT_OUT)/system/vendor)
$(call add-clean-step, rm -rf $(PRODUCT_OUT)/android-info.txt)
$(call add-clean-step, find $(PRODUCT_OUT) -name "*.apk" | xargs rm)
$(call add-clean-step, rm -rf $(PRODUCT_OUT)/obj/APPS/*)
$(call add-clean-step, rm -rf $(PRODUCT_OUT)/system/app/*)
$(call add-clean-step, rm -rf $(PRODUCT_OUT)/data/app/*)
$(call add-clean-step, rm -rf $(PRODUCT_OUT)/system/build.prop)
$(call add-clean-step, rm -rf $(PRODUCT_OUT)/obj/APPS/*)
$(call add-clean-step, rm -rf $(PRODUCT_OUT)/system/build.prop)
$(call add-clean-step, rm -rf $(PRODUCT_OUT)/obj/SHARED_LIBRARIES/*/LINKED)
$(call add-clean-step, rm -rf $(PRODUCT_OUT)/system/build.prop)
$(call add-clean-step, rm -rf $(PRODUCT_OUT)/obj/APPS/*)
$(call add-clean-step, rm -rf $(PRODUCT_OUT)/system/build.prop)
$(call add-clean-step, rm -rf $(PRODUCT_OUT)/system/app/*)
$(call add-clean-step, rm -rf $(PRODUCT_OUT)/obj/APPS/*)
$(call add-clean-step, rm -rf $(PRODUCT_OUT)/system/build.prop)
$(call add-clean-step, rm -rf $(PRODUCT_OUT)/system/app/*)
$(call add-clean-step, rm -rf $(PRODUCT_OUT)/obj/lib/*.so)
$(call add-clean-step, rm -rf $(PRODUCT_OUT)/system/lib/*.so)
$(call add-clean-step, rm -rf $(PRODUCT_OUT)/symbols/system/lib/*.so)
$(call add-clean-step, rm -rf $(HOST_OUT_EXECUTABLES)/iself)
$(call add-clean-step, rm -rf $(HOST_OUT_EXECUTABLES)/lsd)
$(call add-clean-step, rm -rf $(HOST_OUT_EXECUTABLES)/apriori)
$(call add-clean-step, rm -rf $(HOST_OUT_EXECUTABLES)/isprelinked)
$(call add-clean-step, rm -rf $(HOST_OUT_EXECUTABLES)/soslim)

$(call add-clean-step, rm -rf $(PRODUCT_OUT)/obj/lib/*.so)
$(call add-clean-step, rm -rf $(PRODUCT_OUT)/system/lib/*.so)
$(call add-clean-step, rm -rf $(PRODUCT_OUT)/symbols/system/lib/*.so)
$(call add-clean-step, rm -rf $(PRODUCT_OUT)/system/app/*)
$(call add-clean-step, rm -rf $(PRODUCT_OUT)/obj/APPS/*)
$(call add-clean-step, rm -rf $(PRODUCT_OUT)/system/build.prop)
$(call add-clean-step, rm -rf $(PRODUCT_OUT)/system/app/YouTube*)
$(call add-clean-step, rm -rf $(PRODUCT_OUT)/system/app/*)
$(call add-clean-step, rm -rf $(PRODUCT_OUT)/obj/APPS/*)
$(call add-clean-step, rm -rf $(PRODUCT_OUT)/system/build.prop)

$(call add-clean-step, rm -rf $(PRODUCT_OUT)/obj/SHARED_LIBRARIES/libstagefright_intermediates)
$(call add-clean-step, rm -rf $(PRODUCT_OUT)/obj/SHARED_LIBRARIES/libstagefright_omx_intermediates)
$(call add-clean-step, rm -rf $(PRODUCT_OUT)/obj/SHARED_LIBRARIES/librtp_jni_intermediates)

$(call add-clean-step, rm -rf $(PRODUCT_OUT)/android-info.txt)
$(call add-clean-step, rm -rf $(PRODUCT_OUT)/obj/APPS/*)
$(call add-clean-step, rm -rf $(PRODUCT_OUT)/system/app/*)
$(call add-clean-step, rm -rf $(PRODUCT_OUT)/data/app/*)
$(call add-clean-step, rm -rf $(PRODUCT_OUT)/system/build.prop)
$(call add-clean-step, rm -rf $(PRODUCT_OUT)/obj/JAVA_LIBRARIES/*)
$(call add-clean-step, rm -rf $(PRODUCT_OUT)/system/framework/*)
$(call add-clean-step, rm -rf $(PRODUCT_OUT)/system/build.prop)
$(call add-clean-step, rm -rf $(PRODUCT_OUT)/system/app/*)
$(call add-clean-step, rm -rf $(PRODUCT_OUT)/obj/APPS/*)
$(call add-clean-step, rm -rf $(PRODUCT_OUT)/system/build.prop)
$(call add-clean-step, rm -rf $(PRODUCT_OUT)/obj/SHARED_LIBRARIES/libbcinfo_intermediates)

# ICS MR2!!!!!!!!!!!!
$(call add-clean-step, rm -rf $(PRODUCT_OUT)/system/app/*)
$(call add-clean-step, rm -rf $(PRODUCT_OUT)/obj/APPS/*)
$(call add-clean-step, rm -rf $(PRODUCT_OUT)/system/build.prop)
$(call add-clean-step, rm -rf $(PRODUCT_OUT)/obj/SHARED_LIBRARIES/libbcinfo_intermediates)

# WAIT, I MEAN JELLY BEAN!!!!!!!!!!!!
$(call add-clean-step, rm -rf $(PRODUCT_OUT)/system/app/*)
$(call add-clean-step, rm -rf $(PRODUCT_OUT)/obj/APPS/*)
$(call add-clean-step, rm -rf $(PRODUCT_OUT)/system/build.prop)

# Changing where ro.carrier value is instantiated for system/build.prop
$(call add-clean-step, rm -rf $(PRODUCT_OUT)/system/build.prop)

$(call add-clean-step, rm -rf $(PRODUCT_OUT)/obj/APPS/*)
$(call add-clean-step, rm -rf $(PRODUCT_OUT)/system/app/*)
$(call add-clean-step, rm -rf $(PRODUCT_OUT)/data/app/*)
$(call add-clean-step, rm -rf $(PRODUCT_OUT)/system/build.prop)

# Now we switched to build against Mac OS X SDK 10.6
$(call add-clean-step, rm -rf $(OUT_DIR)/host/darwin-x86/obj)

$(call add-clean-step, rm -f $(OUT_DIR)/versions_checked.mk)
$(call add-clean-step, rm -rf $(PRODUCT_OUT)/system/app/*)
$(call add-clean-step, rm -rf $(PRODUCT_OUT)/obj/APPS/*)
$(call add-clean-step, rm -rf $(PRODUCT_OUT)/system/build.prop)

$(call add-clean-step, rm -rf $(PRODUCT_OUT)/obj/STATIC_LIBRARIES)
$(call add-clean-step, rm -rf $(PRODUCT_OUT)/obj/SHARED_LIBRARIES)
$(call add-clean-step, rm -rf $(PRODUCT_OUT)/obj/EXECUTABLES)
$(call add-clean-step, rm -rf $(PRODUCT_OUT)/obj/lib/*.o)

$(call add-clean-step, rm -rf $(PRODUCT_OUT)/obj/STATIC_LIBRARIES)
$(call add-clean-step, rm -rf $(PRODUCT_OUT)/obj/SHARED_LIBRARIES)
$(call add-clean-step, rm -rf $(PRODUCT_OUT)/obj/EXECUTABLES)
$(call add-clean-step, rm -rf $(PRODUCT_OUT)/obj/lib/*.o)

# JB MR2!!!!!!!  AND *NO*, THIS WILL NOT BE K-WHATEVER.
$(call add-clean-step, rm -rf $(PRODUCT_OUT)/system/build.prop)
$(call add-clean-step, rm -rf $(PRODUCT_OUT)/system/app/*)
$(call add-clean-step, rm -rf $(PRODUCT_OUT)/obj/APPS/*)

$(call add-clean-step, rm -rf $(PRODUCT_OUT)/system/build.prop)

# Start of "K" development!
$(call add-clean-step, rm -rf $(PRODUCT_OUT)/system/build.prop)
$(call add-clean-step, rm -rf $(PRODUCT_OUT)/system/app/*)
$(call add-clean-step, rm -rf $(PRODUCT_OUT)/obj/APPS/*)

# GCC 4.7
$(call add-clean-step, rm -rf $(PRODUCT_OUT)/obj/STATIC_LIBRARIES)
$(call add-clean-step, rm -rf $(PRODUCT_OUT)/obj/SHARED_LIBRARIES)
$(call add-clean-step, rm -rf $(PRODUCT_OUT)/obj/EXECUTABLES)
$(call add-clean-step, rm -rf $(PRODUCT_OUT)/obj/lib/*.o)

# Wait, back to some JB development!
$(call add-clean-step, rm -rf $(PRODUCT_OUT)/system/build.prop)
$(call add-clean-step, rm -rf $(PRODUCT_OUT)/system/app/*)
$(call add-clean-step, rm -rf $(PRODUCT_OUT)/obj/APPS/*)

# And on to KLP...
$(call add-clean-step, rm -rf $(PRODUCT_OUT)/system/build.prop)
$(call add-clean-step, rm -rf $(PRODUCT_OUT)/system/app/*)
$(call add-clean-step, rm -rf $(PRODUCT_OUT)/obj/APPS/*)

# KLP now based off API 18.
$(call add-clean-step, rm -rf $(PRODUCT_OUT)/system/build.prop)
$(call add-clean-step, rm -rf $(PRODUCT_OUT)/system/app/*)
$(call add-clean-step, rm -rf $(PRODUCT_OUT)/obj/APPS/*)

# Clean up around the /system/app -> /system/priv-app migration
$(call add-clean-step, rm -rf $(PRODUCT_OUT)/system/app/*)

# Clean up old location of generated Java files from aidl
$(call add-clean-step, rm -rf $(OUT_DIR)/target/common/obj/JAVA_LIBRARIES/framework_intermediates/src)

# Clean up ApplicationsProvider which is being removed.
$(call add-clean-step, rm -rf $(OUT_DIR)/target/common/obj/APPS/ApplicationsProvider_intermediates)
$(call add-clean-step, rm -rf $(PRODUCT_OUT)/system/priv-app/ApplicationsProvider.apk)

# Clean up Moto OMA DM client which isn't ready yet.
$(call add-clean-step, rm -rf $(OUT_DIR)/target/common/obj/JAVA_LIBRARIES/com.android.omadm.plugin.dev_intermediates)
$(call add-clean-step, rm -rf $(OUT_DIR)/target/common/obj/JAVA_LIBRARIES/com.android.omadm.plugin.diagmon_intermediates)
$(call add-clean-step, rm -rf $(OUT_DIR)/target/common/obj/JAVA_LIBRARIES/com.android.omadm.pluginhelper_intermediates)
$(call add-clean-step, rm -rf $(OUT_DIR)/target/common/obj/JAVA_LIBRARIES/com.android.omadm.plugin_intermediates)
$(call add-clean-step, rm -rf $(OUT_DIR)/target/common/obj/JAVA_LIBRARIES/com.android.omadm.service.api_intermediates)
$(call add-clean-step, rm -rf $(OUT_DIR)/target/common/obj/APPS/DMService_intermediates)
$(call add-clean-step, rm -rf $(OUT_DIR)/target/common/obj/APPS/SprintDM_intermediates)
$(call add-clean-step, rm -rf $(PRODUCT_OUT)/system/priv-app/DMService.apk)
$(call add-clean-step, rm -rf $(PRODUCT_OUT)/system/app/SprintDM.apk)
$(call add-clean-step, rm -rf $(PRODUCT_OUT)/system/etc/omadm)

# GCC 4.8
$(call add-clean-step, rm -rf $(PRODUCT_OUT)/obj/STATIC_LIBRARIES)
$(call add-clean-step, rm -rf $(PRODUCT_OUT)/obj/SHARED_LIBRARIES)
$(call add-clean-step, rm -rf $(PRODUCT_OUT)/obj/EXECUTABLES)
$(call add-clean-step, rm -rf $(PRODUCT_OUT)/obj/lib/*.o)

# KLP I mean KitKat now API 19.
$(call add-clean-step, rm -rf $(PRODUCT_OUT)/system/build.prop)
$(call add-clean-step, rm -rf $(PRODUCT_OUT)/system/app/*)
$(call add-clean-step, rm -rf $(PRODUCT_OUT)/obj/APPS/*)

# 4.4.1
$(call add-clean-step, rm -rf $(PRODUCT_OUT)/system/build.prop)

# 4.4.2
$(call add-clean-step, rm -rf $(PRODUCT_OUT)/system/build.prop)

# "L" and beyond.
# Make libart the default runtime
$(call add-clean-step, rm -rf $(PRODUCT_OUT)/system/build.prop)

# Rename persist.sys.dalvik.vm.lib to allow new default
$(call add-clean-step, rm -rf $(PRODUCT_OUT)/system/build.prop)

# KKWT development
$(call add-clean-step, rm -rf $(PRODUCT_OUT)/system/build.prop)
$(call add-clean-step, rm -rf $(PRODUCT_OUT)/system/app/*)
$(call add-clean-step, rm -rf $(PRODUCT_OUT)/obj/APPS/*)

# L development
$(call add-clean-step, rm -rf $(PRODUCT_OUT)/system/build.prop)
$(call add-clean-step, rm -rf $(PRODUCT_OUT)/system/app/*)
$(call add-clean-step, rm -rf $(PRODUCT_OUT)/obj/APPS/*)

# L development
$(call add-clean-step, rm -rf $(PRODUCT_OUT)/system/build.prop)
$(call add-clean-step, rm -rf $(PRODUCT_OUT)/system/app/*)
$(call add-clean-step, rm -rf $(PRODUCT_OUT)/obj/APPS/*)

# Add ro.product.cpu.abilist{32,64} to build.prop.
$(call add-clean-step, rm -rf $(PRODUCT_OUT)/system/build.prop)
$(call add-clean-step, rm -rf $(PRODUCT_OUT)/system/build.prop)

# Unset TARGET_PREFER_32_BIT_APPS for 64 bit targets.
$(call add-clean-step, rm -rf $(PRODUCT_OUT)/system/build.prop)

# Adding dalvik.vm.dex2oat-flags to eng builds
$(call add-clean-step, rm -rf $(PRODUCT_OUT)/system/build.prop)

# Unset TARGET_PREFER_32_BIT_APPS for 64 bit targets.
$(call add-clean-step, rm -rf $(PRODUCT_OUT)/system/build.prop)

# Switching the x86 emulator over to a 64 bit primary zygote.
$(call add-clean-step, rm -rf $(PRODUCT_OUT)/system/build.prop)
$(call add-clean-step, rm -rf $(PRODUCT_OUT)/root/default.prop)

# Rename persist.sys.dalvik.vm.lib.1 to allow new default
$(call add-clean-step, rm -rf $(PRODUCT_OUT)/system/build.prop)

# Switching PRODUCT_RUNTIMES default for some devices
$(call add-clean-step, rm -rf $(PRODUCT_OUT)/system/build.prop)

# Switching to 32-bit-by-default host multilib build
$(call add-clean-step, rm -rf $(HOST_OUT_INTERMEDIATES))

# KKWT has become API 20
$(call add-clean-step, rm -rf $(PRODUCT_OUT)/system/build.prop)
$(call add-clean-step, rm -rf $(PRODUCT_OUT)/system/app/*)
$(call add-clean-step, rm -rf $(PRODUCT_OUT)/obj/APPS/*)

# ims-common.jar added to BOOTCLASSPATH
$(call add-clean-step, rm -rf $(PRODUCT_OUT)/obj/ETC/init.environ.rc_intermediates)

# Change ro.zygote for core_64_bit.mk from zygote32_64 to zygote64_32
$(call add-clean-step, rm -rf $(PRODUCT_OUT)/root/default.prop)
$(call add-clean-step, rm -rf $(PRODUCT_OUT)/recovery/root/default.prop)

# Adding dalvik.vm.dex2oat-Xms, dalvik.vm.dex2oat-Xmx
# dalvik.vm.image-dex2oat-Xms, and dalvik.vm.image-dex2oat-Xmx
$(call add-clean-step, rm -rf $(PRODUCT_OUT)/root/default.prop)
$(call add-clean-step, rm -rf $(PRODUCT_OUT)/recovery/root/default.prop)

$(call add-clean-step, rm -rf $(PRODUCT_OUT)/system)

# Switch host builds to Clang by default
$(call add-clean-step, rm -rf $(OUT_DIR)/host)

# Adding dalvik.vm.dex2oat-filter
$(call add-clean-step, rm -rf $(PRODUCT_OUT)/system/build.prop)
$(call add-clean-step, rm -rf $(PRODUCT_OUT)/root/default.prop)
$(call add-clean-step, rm -rf $(PRODUCT_OUT)/recovery/root/default.prop)

# API 21?
$(call add-clean-step, rm -rf $(PRODUCT_OUT)/system/build.prop)
$(call add-clean-step, rm -rf $(PRODUCT_OUT)/system/app/*)
$(call add-clean-step, rm -rf $(PRODUCT_OUT)/obj/APPS/*)

# API 21!
$(call add-clean-step, rm -rf $(PRODUCT_OUT)/system/build.prop)
$(call add-clean-step, rm -rf $(PRODUCT_OUT)/system/app/*)
$(call add-clean-step, rm -rf $(PRODUCT_OUT)/obj/APPS/*)

<<<<<<< HEAD
# API 22!
$(call add-clean-step, rm -rf $(PRODUCT_OUT)/system/build.prop)
$(call add-clean-step, rm -rf $(PRODUCT_OUT)/system/app/*)
$(call add-clean-step, rm -rf $(PRODUCT_OUT)/obj/APPS/*)
=======
# Move to libc++ as the default STL.
$(call add-clean-step, rm -rf $(OUT_DIR))
>>>>>>> ebc32090

# ************************************************
# NEWER CLEAN STEPS MUST BE AT THE END OF THE LIST
# ************************************************<|MERGE_RESOLUTION|>--- conflicted
+++ resolved
@@ -302,15 +302,13 @@
 $(call add-clean-step, rm -rf $(PRODUCT_OUT)/system/app/*)
 $(call add-clean-step, rm -rf $(PRODUCT_OUT)/obj/APPS/*)
 
-<<<<<<< HEAD
 # API 22!
 $(call add-clean-step, rm -rf $(PRODUCT_OUT)/system/build.prop)
 $(call add-clean-step, rm -rf $(PRODUCT_OUT)/system/app/*)
 $(call add-clean-step, rm -rf $(PRODUCT_OUT)/obj/APPS/*)
-=======
+
 # Move to libc++ as the default STL.
 $(call add-clean-step, rm -rf $(OUT_DIR))
->>>>>>> ebc32090
 
 # ************************************************
 # NEWER CLEAN STEPS MUST BE AT THE END OF THE LIST
