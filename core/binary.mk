--- conflicted
+++ resolved
@@ -153,13 +153,9 @@
 endif
 
 ifeq ($(strip $(LOCAL_ADDRESS_SANITIZER)),true)
-<<<<<<< HEAD
-  LOCAL_CLANG := true
+  my_clang := true
   # Frame pointer based unwinder in ASan requires ARM frame setup.
   LOCAL_ARM_MODE := arm
-=======
-  my_clang := true
->>>>>>> 536d4a76
   my_cflags += $(ADDRESS_SANITIZER_CONFIG_EXTRA_CFLAGS)
   my_ldflags += $(ADDRESS_SANITIZER_CONFIG_EXTRA_LDFLAGS)
   my_shared_libraries += $(ADDRESS_SANITIZER_CONFIG_EXTRA_SHARED_LIBRARIES)
