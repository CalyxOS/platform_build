--- conflicted
+++ resolved
@@ -66,17 +66,12 @@
   -fno-tree-sra \
   -fprefetch-loop-arrays \
   -funswitch-loops \
+  -Werror=unused-but-set-parameter \
   -Werror=unused-but-set-variable \
-  -Werror=unused-but-set-parameter \
   -Wmaybe-uninitialized \
   -Wno-error=maybe-uninitialized \
-<<<<<<< HEAD
-  -Wno-error=unused-but-set-variable \
-  -Wno-error=unused-but-set-parameter \
-=======
   -Wno-error=unused-but-set-parameter \
   -Wno-error=unused-but-set-variable \
->>>>>>> e04e91b1
   -Wno-free-nonheap-object \
   -Wno-literal-suffix \
   -Wno-maybe-uninitialized \
