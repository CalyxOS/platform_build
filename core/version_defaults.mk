#
# Copyright (C) 2008 The Android Open Source Project
#
# Licensed under the Apache License, Version 2.0 (the "License");
# you may not use this file except in compliance with the License.
# You may obtain a copy of the License at
#
#      http://www.apache.org/licenses/LICENSE-2.0
#
# Unless required by applicable law or agreed to in writing, software
# distributed under the License is distributed on an "AS IS" BASIS,
# WITHOUT WARRANTIES OR CONDITIONS OF ANY KIND, either express or implied.
# See the License for the specific language governing permissions and
# limitations under the License.
#

#
# Handle various build version information.
#
# Guarantees that the following are defined:
#     PLATFORM_VERSION
#     PLATFORM_SDK_VERSION
#     PLATFORM_VERSION_CODENAME
#     DEFAULT_APP_TARGET_SDK
#     BUILD_ID
#     BUILD_NUMBER
#     PLATFORM_SECURITY_PATCH
#     PLATFORM_VNDK_VERSION
#     PLATFORM_SYSTEMSDK_VERSIONS
#

# Look for an optional file containing overrides of the defaults,
# but don't cry if we don't find it.  We could just use -include, but
# the build.prop target also wants INTERNAL_BUILD_ID_MAKEFILE to be set
# if the file exists.
#
INTERNAL_BUILD_ID_MAKEFILE := $(wildcard $(BUILD_SYSTEM)/build_id.mk)
ifdef INTERNAL_BUILD_ID_MAKEFILE
  include $(INTERNAL_BUILD_ID_MAKEFILE)
endif

DEFAULT_PLATFORM_VERSION := TP1A
MIN_PLATFORM_VERSION := TP1A
MAX_PLATFORM_VERSION := TP1A

ALLOWED_VERSIONS := $(call allowed-platform-versions,\
  $(MIN_PLATFORM_VERSION),\
  $(MAX_PLATFORM_VERSION),\
  $(DEFAULT_PLATFORM_VERSION))

ifndef TARGET_PLATFORM_VERSION
  TARGET_PLATFORM_VERSION := $(DEFAULT_PLATFORM_VERSION)
endif

ifeq (,$(filter $(ALLOWED_VERSIONS), $(TARGET_PLATFORM_VERSION)))
  $(warning Invalid TARGET_PLATFORM_VERSION '$(TARGET_PLATFORM_VERSION)', must be one of)
  $(error $(ALLOWED_VERSIONS))
endif
ALLOWED_VERSIONS :=
MIN_PLATFORM_VERSION :=
MAX_PLATFORM_VERSION :=

.KATI_READONLY := \
  DEFAULT_PLATFORM_VERSION \
  TARGET_PLATFORM_VERSION

# Default versions for each TARGET_PLATFORM_VERSION
# TODO: PLATFORM_VERSION, PLATFORM_SDK_VERSION, etc. should be conditional
# on this

# This is the canonical definition of the platform version,
# which is the version that we reveal to the end user.
# Update this value when the platform version changes (rather
# than overriding it somewhere else).  Can be an arbitrary string.

# When you change PLATFORM_VERSION for a given PLATFORM_SDK_VERSION
# please add that PLATFORM_VERSION as well as clean up obsolete PLATFORM_VERSION's
# in the following text file:
# cts/tests/tests/os/assets/platform_versions.txt

# Note that there should be one PLATFORM_VERSION and PLATFORM_VERSION_CODENAME
# entry for each unreleased API level, regardless of
# MIN_PLATFORM_VERSION/MAX_PLATFORM_VERSION. PLATFORM_VERSION is used to
# generate the range of allowed SDK versions, so it must have an entry for every
# unreleased API level targetable by this branch, not just those that are valid
# lunch targets for this branch.

# The last stable version name of the platform that was released.  During
# development, this stays at that previous version, while the codename indicates
# further work based on the previous version.
PLATFORM_VERSION_LAST_STABLE := 12
.KATI_READONLY := PLATFORM_VERSION_LAST_STABLE

# These are the current development codenames, if the build is not a final
# release build.  If this is a final release build, it is simply "REL".
<<<<<<< HEAD
PLATFORM_VERSION_CODENAME.TP1A := T
=======
PLATFORM_VERSION_CODENAME.TP1A := Tiramisu
>>>>>>> 2c066b2a

ifndef PLATFORM_VERSION_CODENAME
  PLATFORM_VERSION_CODENAME := $(PLATFORM_VERSION_CODENAME.$(TARGET_PLATFORM_VERSION))
  ifndef PLATFORM_VERSION_CODENAME
    # PLATFORM_VERSION_CODENAME falls back to TARGET_PLATFORM_VERSION
    PLATFORM_VERSION_CODENAME := $(TARGET_PLATFORM_VERSION)
  endif

  # This is all of the *active* development codenames.
  # This confusing name is needed because
  # all_codenames has been baked into build.prop for ages.
  #
  # Should be either the same as PLATFORM_VERSION_CODENAME or a comma-separated
  # list of additional codenames after PLATFORM_VERSION_CODENAME.
  PLATFORM_VERSION_ALL_CODENAMES :=

  # Build a list of all active code names. Avoid duplicates, and stop when we
  # reach a codename that matches PLATFORM_VERSION_CODENAME (anything beyond
  # that is not included in our build).
  _versions_in_target := \
    $(call find_and_earlier,$(ALL_VERSIONS),$(TARGET_PLATFORM_VERSION))
  $(foreach version,$(_versions_in_target),\
    $(eval _codename := $(PLATFORM_VERSION_CODENAME.$(version)))\
    $(if $(filter $(_codename),$(PLATFORM_VERSION_ALL_CODENAMES)),,\
      $(eval PLATFORM_VERSION_ALL_CODENAMES += $(_codename))))

  # And convert from space separated to comma separated.
  PLATFORM_VERSION_ALL_CODENAMES := \
    $(subst $(space),$(comma),$(strip $(PLATFORM_VERSION_ALL_CODENAMES)))

endif
.KATI_READONLY := \
  PLATFORM_VERSION_CODENAME \
  PLATFORM_VERSION_ALL_CODENAMES

ifndef PLATFORM_VERSION
  ifeq (REL,$(PLATFORM_VERSION_CODENAME))
      PLATFORM_VERSION := $(PLATFORM_VERSION_LAST_STABLE)
  else
      PLATFORM_VERSION := $(PLATFORM_VERSION_CODENAME)
  endif
endif
.KATI_READONLY := PLATFORM_VERSION

ifndef PLATFORM_SDK_VERSION
  # This is the canonical definition of the SDK version, which defines
  # the set of APIs and functionality available in the platform.  It
  # is a single integer that increases monotonically as updates to
  # the SDK are released.  It should only be incremented when the APIs for
  # the new release are frozen (so that developers don't write apps against
  # intermediate builds).  During development, this number remains at the
  # SDK version the branch is based on and PLATFORM_VERSION_CODENAME holds
  # the code-name of the new development work.

  # When you increment the PLATFORM_SDK_VERSION please ensure you also
  # clear out the following text file of all older PLATFORM_VERSION's:
  # cts/tests/tests/os/assets/platform_versions.txt
  PLATFORM_SDK_VERSION := 31
endif
.KATI_READONLY := PLATFORM_SDK_VERSION

ifeq (REL,$(PLATFORM_VERSION_CODENAME))
  PLATFORM_PREVIEW_SDK_VERSION := 0
else
  ifndef PLATFORM_PREVIEW_SDK_VERSION
    # This is the definition of a preview SDK version over and above the current
    # platform SDK version. Unlike the platform SDK version, a higher value
    # for preview SDK version does NOT mean that all prior preview APIs are
    # included. Packages reading this value to determine compatibility with
    # known APIs should check that this value is precisely equal to the preview
    # SDK version the package was built for, otherwise it should fall back to
    # assuming the device can only support APIs as of the previous official
    # public release.
    # This value will always be forced to 0 for release builds by the logic
    # in the "ifeq" block above, so the value below will be used on any
    # non-release builds, and it should always be at least 1, to indicate that
    # APIs may have changed since the claimed PLATFORM_SDK_VERSION.
    PLATFORM_PREVIEW_SDK_VERSION := 1
  endif
endif
.KATI_READONLY := PLATFORM_PREVIEW_SDK_VERSION

ifndef DEFAULT_APP_TARGET_SDK
  # This is the default minSdkVersion and targetSdkVersion to use for
  # all .apks created by the build system.  It can be overridden by explicitly
  # setting these in the .apk's AndroidManifest.xml.  It is either the code
  # name of the development build or, if this is a release build, the official
  # SDK version of this release.
  ifeq (REL,$(PLATFORM_VERSION_CODENAME))
    DEFAULT_APP_TARGET_SDK := $(PLATFORM_SDK_VERSION)
  else
    DEFAULT_APP_TARGET_SDK := $(PLATFORM_VERSION_CODENAME)
  endif
endif
.KATI_READONLY := DEFAULT_APP_TARGET_SDK

ifndef PLATFORM_VNDK_VERSION
  # This is the definition of the VNDK version for the current VNDK libraries.
  # The version is only available when PLATFORM_VERSION_CODENAME == REL.
  # Otherwise, it will be set to a CODENAME version. The ABI is allowed to be
  # changed only before the Android version is released. Once
  # PLATFORM_VNDK_VERSION is set to actual version, the ABI for this version
  # will be frozon and emit build errors if any ABI for the VNDK libs are
  # changed.
  # After that the snapshot of the VNDK with this version will be generated.
  #
  # The VNDK version follows PLATFORM_SDK_VERSION.
  ifeq (REL,$(PLATFORM_VERSION_CODENAME))
    PLATFORM_VNDK_VERSION := $(PLATFORM_SDK_VERSION)
  else
    PLATFORM_VNDK_VERSION := $(PLATFORM_VERSION_CODENAME)
  endif
endif
.KATI_READONLY := PLATFORM_VNDK_VERSION

ifndef PLATFORM_SYSTEMSDK_MIN_VERSION
  # This is the oldest version of system SDK that the platform supports. Contrary
  # to the public SDK where platform essentially supports all previous SDK versions,
  # platform supports only a few number of recent system SDK versions as some of
  # old system APIs are gradually deprecated, removed and then deleted.
  PLATFORM_SYSTEMSDK_MIN_VERSION := 28
endif
.KATI_READONLY := PLATFORM_SYSTEMSDK_MIN_VERSION

# This is the list of system SDK versions that the current platform supports.
PLATFORM_SYSTEMSDK_VERSIONS :=
ifneq (,$(PLATFORM_SYSTEMSDK_MIN_VERSION))
  $(if $(call math_is_number,$(PLATFORM_SYSTEMSDK_MIN_VERSION)),,\
    $(error PLATFORM_SYSTEMSDK_MIN_VERSION must be a number, but was $(PLATFORM_SYSTEMSDK_MIN_VERSION)))
  PLATFORM_SYSTEMSDK_VERSIONS := $(call int_range_list,$(PLATFORM_SYSTEMSDK_MIN_VERSION),$(PLATFORM_SDK_VERSION))
endif
# Platform always supports the current version
ifeq (REL,$(PLATFORM_VERSION_CODENAME))
  PLATFORM_SYSTEMSDK_VERSIONS += $(PLATFORM_SDK_VERSION)
else
  PLATFORM_SYSTEMSDK_VERSIONS += $(subst $(comma),$(space),$(PLATFORM_VERSION_ALL_CODENAMES))
endif
PLATFORM_SYSTEMSDK_VERSIONS := $(strip $(sort $(PLATFORM_SYSTEMSDK_VERSIONS)))
.KATI_READONLY := PLATFORM_SYSTEMSDK_VERSIONS

ifndef PLATFORM_SECURITY_PATCH
    #  Used to indicate the security patch that has been applied to the device.
    #  It must signify that the build includes all security patches issued up through the designated Android Public Security Bulletin.
    #  It must be of the form "YYYY-MM-DD" on production devices.
    #  It must match one of the Android Security Patch Level strings of the Public Security Bulletins.
    #  If there is no $PLATFORM_SECURITY_PATCH set, keep it empty.
      PLATFORM_SECURITY_PATCH := 2021-09-05
endif
.KATI_READONLY := PLATFORM_SECURITY_PATCH

ifndef PLATFORM_SECURITY_PATCH_TIMESTAMP
  # Used to indicate the matching timestamp for the security patch string in PLATFORM_SECURITY_PATCH.
  PLATFORM_SECURITY_PATCH_TIMESTAMP := $(shell date -d 'TZ="GMT" $(PLATFORM_SECURITY_PATCH)' +%s)
endif
.KATI_READONLY := PLATFORM_SECURITY_PATCH_TIMESTAMP

ifndef PLATFORM_BASE_OS
  # Used to indicate the base os applied to the device.
  # Can be an arbitrary string, but must be a single word.
  #
  # If there is no $PLATFORM_BASE_OS set, keep it empty.
  PLATFORM_BASE_OS :=
endif
.KATI_READONLY := PLATFORM_BASE_OS

ifndef BUILD_ID
  # Used to signify special builds.  E.g., branches and/or releases,
  # like "M5-RC7".  Can be an arbitrary string, but must be a single
  # word and a valid file name.
  #
  # If there is no BUILD_ID set, make it obvious.
  BUILD_ID := UNKNOWN
endif
.KATI_READONLY := BUILD_ID

ifndef BUILD_DATETIME
  # Used to reproduce builds by setting the same time. Must be the number
  # of seconds since the Epoch.
  BUILD_DATETIME := $(shell date +%s)
endif

DATE := date -d @$(BUILD_DATETIME)
.KATI_READONLY := DATE

# Everything should be using BUILD_DATETIME_FROM_FILE instead.
# BUILD_DATETIME and DATE can be removed once BUILD_NUMBER moves
# to soong_ui.
$(KATI_obsolete_var BUILD_DATETIME,Use BUILD_DATETIME_FROM_FILE)

HAS_BUILD_NUMBER := true
ifndef BUILD_NUMBER
  # BUILD_NUMBER should be set to the source control value that
  # represents the current state of the source code.  E.g., a
  # perforce changelist number or a git hash.  Can be an arbitrary string
  # (to allow for source control that uses something other than numbers),
  # but must be a single word and a valid file name.
  #
  # If no BUILD_NUMBER is set, create a useful "I am an engineering build
  # from this date/time" value.  Make it start with a non-digit so that
  # anyone trying to parse it as an integer will probably get "0".
  BUILD_NUMBER := eng.$(shell echo $${BUILD_USERNAME:0:6}).$(shell $(DATE) +%Y%m%d.%H%M%S)
  HAS_BUILD_NUMBER := false
endif
.KATI_READONLY := BUILD_NUMBER HAS_BUILD_NUMBER

ifndef PLATFORM_MIN_SUPPORTED_TARGET_SDK_VERSION
  # Used to set minimum supported target sdk version. Apps targeting sdk
  # version lower than the set value will result in a warning being shown
  # when any activity from the app is started.
  PLATFORM_MIN_SUPPORTED_TARGET_SDK_VERSION := 23
endif
.KATI_READONLY := PLATFORM_MIN_SUPPORTED_TARGET_SDK_VERSION<|MERGE_RESOLUTION|>--- conflicted
+++ resolved
@@ -93,11 +93,7 @@
 
 # These are the current development codenames, if the build is not a final
 # release build.  If this is a final release build, it is simply "REL".
-<<<<<<< HEAD
-PLATFORM_VERSION_CODENAME.TP1A := T
-=======
 PLATFORM_VERSION_CODENAME.TP1A := Tiramisu
->>>>>>> 2c066b2a
 
 ifndef PLATFORM_VERSION_CODENAME
   PLATFORM_VERSION_CODENAME := $(PLATFORM_VERSION_CODENAME.$(TARGET_PLATFORM_VERSION))
