--- conflicted
+++ resolved
@@ -41,11 +41,7 @@
   # which is the version that we reveal to the end user.
   # Update this value when the platform version changes (rather
   # than overriding it somewhere else).  Can be an arbitrary string.
-<<<<<<< HEAD
-  PLATFORM_VERSION := 4.2
-=======
-  PLATFORM_VERSION := 4.2.2.2.2.2.2.2.2.2
->>>>>>> 0f4e3718
+  PLATFORM_VERSION := 4.2.2
 endif
 
 ifeq "" "$(PLATFORM_SDK_VERSION)"
