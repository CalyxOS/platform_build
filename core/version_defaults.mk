#
# Copyright (C) 2008 The Android Open Source Project
#
# Licensed under the Apache License, Version 2.0 (the "License");
# you may not use this file except in compliance with the License.
# You may obtain a copy of the License at
#
#      http://www.apache.org/licenses/LICENSE-2.0
#
# Unless required by applicable law or agreed to in writing, software
# distributed under the License is distributed on an "AS IS" BASIS,
# WITHOUT WARRANTIES OR CONDITIONS OF ANY KIND, either express or implied.
# See the License for the specific language governing permissions and
# limitations under the License.
#

#
# Handle various build version information.
#
# Guarantees that the following are defined:
#     PLATFORM_VERSION
#     PLATFORM_DISPLAY_VERSION
#     PLATFORM_SDK_VERSION
#     PLATFORM_VERSION_CODENAME
#     DEFAULT_APP_TARGET_SDK
#     BUILD_ID
#     BUILD_NUMBER
#     PLATFORM_SECURITY_PATCH
#     PLATFORM_VNDK_VERSION
#     PLATFORM_SYSTEMSDK_VERSIONS
#

# Look for an optional file containing overrides of the defaults,
# but don't cry if we don't find it.  We could just use -include, but
# the build.prop target also wants INTERNAL_BUILD_ID_MAKEFILE to be set
# if the file exists.
#
INTERNAL_BUILD_ID_MAKEFILE := $(wildcard $(BUILD_SYSTEM)/build_id.mk)
ifdef INTERNAL_BUILD_ID_MAKEFILE
  include $(INTERNAL_BUILD_ID_MAKEFILE)
endif

DEFAULT_PLATFORM_VERSION := UP1A
.KATI_READONLY := DEFAULT_PLATFORM_VERSION
MIN_PLATFORM_VERSION := UP1A
MAX_PLATFORM_VERSION := VP1A

# The last stable version name of the platform that was released.  During
# development, this stays at that previous version, while the codename indicates
# further work based on the previous version.
PLATFORM_VERSION_LAST_STABLE := 14
.KATI_READONLY := PLATFORM_VERSION_LAST_STABLE

# These are the current development codenames, if the build is not a final
# release build.  If this is a final release build, it is simply "REL".
PLATFORM_VERSION_CODENAME.UP1A := REL
PLATFORM_VERSION_CODENAME.VP1A := VanillaIceCream

# This is the user-visible version.  In a final release build it should
# be empty to use PLATFORM_VERSION as the user-visible version.  For
# a preview release it can be set to a user-friendly value like `12 Preview 1`
PLATFORM_DISPLAY_VERSION :=

ifndef PLATFORM_SDK_VERSION
  # This is the canonical definition of the SDK version, which defines
  # the set of APIs and functionality available in the platform.  It
  # is a single integer that increases monotonically as updates to
  # the SDK are released.  It should only be incremented when the APIs for
  # the new release are frozen (so that developers don't write apps against
  # intermediate builds).  During development, this number remains at the
  # SDK version the branch is based on and PLATFORM_VERSION_CODENAME holds
  # the code-name of the new development work.

  # When you increment the PLATFORM_SDK_VERSION please ensure you also
  # clear out the following text file of all older PLATFORM_VERSION's:
  # cts/tests/tests/os/assets/platform_versions.txt
  PLATFORM_SDK_VERSION := 34
endif
.KATI_READONLY := PLATFORM_SDK_VERSION

# This is the sdk extension version of this tree.
PLATFORM_SDK_EXTENSION_VERSION := 7
.KATI_READONLY := PLATFORM_SDK_EXTENSION_VERSION

# This is the sdk extension version that PLATFORM_SDK_VERSION ships with.
PLATFORM_BASE_SDK_EXTENSION_VERSION := $(PLATFORM_SDK_EXTENSION_VERSION)
.KATI_READONLY := PLATFORM_BASE_SDK_EXTENSION_VERSION

# This are all known codenames.
PLATFORM_VERSION_KNOWN_CODENAMES := \
Base Base11 Cupcake Donut Eclair Eclair01 EclairMr1 Froyo Gingerbread GingerbreadMr1 \
Honeycomb HoneycombMr1 HoneycombMr2 IceCreamSandwich IceCreamSandwichMr1 \
JellyBean JellyBeanMr1 JellyBeanMr2 Kitkat KitkatWatch Lollipop LollipopMr1 M N NMr1 O OMr1 P \
Q R S Sv2 Tiramisu UpsideDownCake

# Convert from space separated list to comma separated
PLATFORM_VERSION_KNOWN_CODENAMES := \
  $(call normalize-comma-list,$(PLATFORM_VERSION_KNOWN_CODENAMES))
.KATI_READONLY := PLATFORM_VERSION_KNOWN_CODENAMES

ifndef PLATFORM_SECURITY_PATCH
    #  Used to indicate the security patch that has been applied to the device.
    #  It must signify that the build includes all security patches issued up through the designated Android Public Security Bulletin.
    #  It must be of the form "YYYY-MM-DD" on production devices.
    #  It must match one of the Android Security Patch Level strings of the Public Security Bulletins.
    #  If there is no $PLATFORM_SECURITY_PATCH set, keep it empty.
<<<<<<< HEAD
    PLATFORM_SECURITY_PATCH := 2024-02-05
=======
    PLATFORM_SECURITY_PATCH := 2024-05-05
>>>>>>> 133265ff
endif
PLATFORM_REAL_SECURITY_PATCH := $(PLATFORM_SECURITY_PATCH)

include $(BUILD_SYSTEM)/version_util.mk<|MERGE_RESOLUTION|>--- conflicted
+++ resolved
@@ -104,11 +104,7 @@
     #  It must be of the form "YYYY-MM-DD" on production devices.
     #  It must match one of the Android Security Patch Level strings of the Public Security Bulletins.
     #  If there is no $PLATFORM_SECURITY_PATCH set, keep it empty.
-<<<<<<< HEAD
-    PLATFORM_SECURITY_PATCH := 2024-02-05
-=======
     PLATFORM_SECURITY_PATCH := 2024-05-05
->>>>>>> 133265ff
 endif
 PLATFORM_REAL_SECURITY_PATCH := $(PLATFORM_SECURITY_PATCH)
 
