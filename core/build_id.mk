#
# Copyright (C) 2008 The Android Open Source Project
#
# Licensed under the Apache License, Version 2.0 (the "License");
# you may not use this file except in compliance with the License.
# You may obtain a copy of the License at
#
#      http://www.apache.org/licenses/LICENSE-2.0
#
# Unless required by applicable law or agreed to in writing, software
# distributed under the License is distributed on an "AS IS" BASIS,
# WITHOUT WARRANTIES OR CONDITIONS OF ANY KIND, either express or implied.
# See the License for the specific language governing permissions and
# limitations under the License.
#
# BUILD_ID is usually used to specify the branch name
# (like "MAIN") or a branch name and a release candidate
# (like "CRB01").  It must be a single word, and is
# capitalized by convention.

<<<<<<< HEAD
BUILD_ID=UD1A.221209.003
=======
BUILD_ID=UP1A.221209.003
>>>>>>> aa896f4b
<|MERGE_RESOLUTION|>--- conflicted
+++ resolved
@@ -18,8 +18,4 @@
 # (like "CRB01").  It must be a single word, and is
 # capitalized by convention.
 
-<<<<<<< HEAD
-BUILD_ID=UD1A.221209.003
-=======
-BUILD_ID=UP1A.221209.003
->>>>>>> aa896f4b
+BUILD_ID=UD1A.221210.001