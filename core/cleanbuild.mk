# Copyright (C) 2007 The Android Open Source Project
#
# Licensed under the Apache License, Version 2.0 (the "License");
# you may not use this file except in compliance with the License.
# You may obtain a copy of the License at
#
#      http://www.apache.org/licenses/LICENSE-2.0
#
# Unless required by applicable law or agreed to in writing, software
# distributed under the License is distributed on an "AS IS" BASIS,
# WITHOUT WARRANTIES OR CONDITIONS OF ANY KIND, either express or implied.
# See the License for the specific language governing permissions and
# limitations under the License.
#

# Don't bother with the cleanspecs if you are running mm/mmm
ifeq ($(ONE_SHOT_MAKEFILE)$(dont_bother),)

INTERNAL_CLEAN_STEPS :=

# Builds up a list of clean steps.  Creates a unique
# id for each step by taking makefile path, INTERNAL_CLEAN_BUILD_VERSION
# and appending an increasing number of '@' characters.
#
# $(1): shell command to run
# $(2): indicate to not use makefile path as part of step id if not empty.
#       $(2) should only be used in build/core/cleanspec.mk: just for compatibility.
define _add-clean-step
  $(if $(strip $(INTERNAL_CLEAN_BUILD_VERSION)),, \
      $(error INTERNAL_CLEAN_BUILD_VERSION not set))
  $(eval _acs_makefile_prefix := $(lastword $(MAKEFILE_LIST)))
  $(eval _acs_makefile_prefix := $(subst /,_,$(_acs_makefile_prefix)))
  $(eval _acs_makefile_prefix := $(subst .,-,$(_acs_makefile_prefix)))
  $(eval _acs_makefile_prefix := $(_acs_makefile_prefix)_acs)
  $(if $($(_acs_makefile_prefix)),,\
      $(eval $(_acs_makefile_prefix) := $(INTERNAL_CLEAN_BUILD_VERSION)))
  $(eval $(_acs_makefile_prefix) := $($(_acs_makefile_prefix))@)
  $(if $(strip $(2)),$(eval _acs_id := $($(_acs_makefile_prefix))),\
      $(eval _acs_id := $(_acs_makefile_prefix)$($(_acs_makefile_prefix))))
  $(eval INTERNAL_CLEAN_STEPS += $(_acs_id))
  $(eval INTERNAL_CLEAN_STEP.$(_acs_id) := $(1))
  $(eval _acs_id :=)
  $(eval _acs_makefile_prefix :=)
endef
define add-clean-step
$(eval # for build/core/cleanspec.mk, dont use makefile path as part of step id) \
$(if $(filter %/cleanspec.mk,$(lastword $(MAKEFILE_LIST))),\
    $(eval $(call _add-clean-step,$(1),true)),\
    $(eval $(call _add-clean-step,$(1))))
endef

# Defines INTERNAL_CLEAN_BUILD_VERSION and the individual clean steps.
# cleanspec.mk is outside of the core directory so that more people
# can have permission to touch it.
include $(BUILD_SYSTEM)/cleanspec.mk
INTERNAL_CLEAN_BUILD_VERSION := $(strip $(INTERNAL_CLEAN_BUILD_VERSION))

# If the clean_steps.mk file is missing (usually after a clean build)
# then we won't do anything.
CURRENT_CLEAN_BUILD_VERSION := $(INTERNAL_CLEAN_BUILD_VERSION)
CURRENT_CLEAN_STEPS := $(INTERNAL_CLEAN_STEPS)

# Read the current state from the file, if present.
# Will set CURRENT_CLEAN_BUILD_VERSION and CURRENT_CLEAN_STEPS.
#
clean_steps_file := $(PRODUCT_OUT)/clean_steps.mk
-include $(clean_steps_file)

ifneq ($(CURRENT_CLEAN_BUILD_VERSION),$(INTERNAL_CLEAN_BUILD_VERSION))
  # The major clean version is out-of-date.  Do a full clean, and
  # don't even bother with the clean steps.
  $(info *** A clean build is required because of a recent change.)
  $(shell rm -rf $(OUT_DIR))
  $(info *** Done with the cleaning, now starting the real build.)
else
  # The major clean version is correct.  Find the list of clean steps
  # that we need to execute to get up-to-date.
  steps := \
      $(filter-out $(CURRENT_CLEAN_STEPS),$(INTERNAL_CLEAN_STEPS))
  $(foreach step,$(steps), \
    $(info Clean step: $(INTERNAL_CLEAN_STEP.$(step))) \
    $(shell $(INTERNAL_CLEAN_STEP.$(step))) \
   )

  # Rewrite the clean step for the second arch.
  ifdef TARGET_2ND_ARCH
  # $(1): the clean step cmd
  # $(2): the prefix to search for
  # $(3): the prefix to replace with
  define -cs-rewrite-cleanstep
  $(if $(filter $(2)/%,$(1)),\
    $(eval _crs_new_cmd := $(patsubst $(2)/%,$(3)/%,$(1)))\
    $(info Clean step: $(_crs_new_cmd))\
    $(shell $(_crs_new_cmd)))
  endef
  $(foreach step,$(steps), \
    $(call -cs-rewrite-cleanstep,$(INTERNAL_CLEAN_STEP.$(step)),$(TARGET_OUT_INTERMEDIATES),$($(TARGET_2ND_ARCH_VAR_PREFIX)TARGET_OUT_INTERMEDIATES))\
    $(call -cs-rewrite-cleanstep,$(INTERNAL_CLEAN_STEP.$(step)),$(TARGET_OUT_SHARED_LIBRARIES),$($(TARGET_2ND_ARCH_VAR_PREFIX)TARGET_OUT_SHARED_LIBRARIES))\
    $(call -cs-rewrite-cleanstep,$(INTERNAL_CLEAN_STEP.$(step)),$(TARGET_OUT_VENDOR_SHARED_LIBRARIES),$($(TARGET_2ND_ARCH_VAR_PREFIX)TARGET_OUT_VENDOR_SHARED_LIBRARIES))\
    $(call -cs-rewrite-cleanstep,$(INTERNAL_CLEAN_STEP.$(step)),$($(TARGET_2ND_ARCH_VAR_PREFIX)TARGET_OUT_INTERMEDIATES),$(TARGET_OUT_INTERMEDIATES))\
    $(call -cs-rewrite-cleanstep,$(INTERNAL_CLEAN_STEP.$(step)),$($(TARGET_2ND_ARCH_VAR_PREFIX)TARGET_OUT_SHARED_LIBRARIES),$(TARGET_OUT_SHARED_LIBRARIES))\
    $(call -cs-rewrite-cleanstep,$(INTERNAL_CLEAN_STEP.$(step)),$($(TARGET_2ND_ARCH_VAR_PREFIX)TARGET_OUT_VENDOR_SHARED_LIBRARIES),$(TARGET_OUT_VENDOR_SHARED_LIBRARIES))\
    )
  endif
  _crs_new_cmd :=
  steps :=
endif

# Write the new state to the file.
#
ifneq ($(CURRENT_CLEAN_BUILD_VERSION)-$(CURRENT_CLEAN_STEPS),$(INTERNAL_CLEAN_BUILD_VERSION)-$(INTERNAL_CLEAN_STEPS))
$(shell \
  mkdir -p $(dir $(clean_steps_file)) && \
  echo "CURRENT_CLEAN_BUILD_VERSION := $(INTERNAL_CLEAN_BUILD_VERSION)" > \
      $(clean_steps_file) ;\
  echo "CURRENT_CLEAN_STEPS := $(INTERNAL_CLEAN_STEPS)" >> \
      $(clean_steps_file) \
 )
endif

CURRENT_CLEAN_BUILD_VERSION :=
CURRENT_CLEAN_STEPS :=
clean_steps_file :=
INTERNAL_CLEAN_STEPS :=
INTERNAL_CLEAN_BUILD_VERSION :=

endif  # if not ONE_SHOT_MAKEFILE dont_bother

# Since products and build variants (unfortunately) share the same
# PRODUCT_OUT staging directory, things can get out of sync if different
# build configurations are built in the same tree.  The following logic
# will notice when the configuration has changed and remove the files
# necessary to keep things consistent.

previous_build_config_file := $(PRODUCT_OUT)/previous_build_config.mk

# A change in the list of aapt configs warrants an installclean, too.
aapt_config_list := $(strip $(PRODUCT_AAPT_CONFIG) $(PRODUCT_AAPT_PREF_CONFIG))

current_build_config := \
    $(TARGET_PRODUCT)-$(TARGET_BUILD_VARIANT)-{$(aapt_config_list)}
current_sanitize_target := $(strip $(SANITIZE_TARGET))
ifeq (,$(current_sanitize_target))
  current_sanitize_target := false
endif
aapt_config_list :=
force_installclean := false
force_objclean := false

# Read the current state from the file, if present.
# Will set PREVIOUS_BUILD_CONFIG.
#
PREVIOUS_BUILD_CONFIG :=
PREVIOUS_SANITIZE_TARGET :=
-include $(previous_build_config_file)
PREVIOUS_BUILD_CONFIG := $(strip $(PREVIOUS_BUILD_CONFIG))
PREVIOUS_SANITIZE_TARGET := $(strip $(PREVIOUS_SANITIZE_TARGET))

ifdef PREVIOUS_BUILD_CONFIG
  ifneq "$(current_build_config)" "$(PREVIOUS_BUILD_CONFIG)"
    $(info *** Build configuration changed: "$(PREVIOUS_BUILD_CONFIG)" -> "$(current_build_config)")
    ifneq ($(DISABLE_AUTO_INSTALLCLEAN),true)
      force_installclean := true
    else
      $(info DISABLE_AUTO_INSTALLCLEAN is set; skipping auto-clean. Your tree may be in an inconsistent state.)
    endif
  endif
endif  # else, this is the first build, so no need to clean.

ifdef PREVIOUS_SANITIZE_TARGET
  ifneq "$(current_sanitize_target)" "$(PREVIOUS_SANITIZE_TARGET)"
    $(info *** SANITIZE_TARGET changed: "$(PREVIOUS_SANITIZE_TARGET)" -> "$(current_sanitize_target)")
    force_objclean := true
  endif
endif  # else, this is the first build, so no need to clean.

# Write the new state to the file.
#
ifneq ($(PREVIOUS_BUILD_CONFIG)-$(PREVIOUS_SANITIZE_TARGET),$(current_build_config)-$(current_sanitize_target))
$(shell \
  mkdir -p $(dir $(previous_build_config_file)) && \
  echo "PREVIOUS_BUILD_CONFIG := $(current_build_config)" > \
      $(previous_build_config_file) && \
  echo "PREVIOUS_SANITIZE_TARGET := $(current_sanitize_target)" >> \
      $(previous_build_config_file) \
 )
endif
PREVIOUS_BUILD_CONFIG :=
PREVIOUS_SANITIZE_TARGET :=
previous_build_config_file :=
current_build_config :=

#
# installclean logic
#

# The files/dirs to delete during an installclean.  This includes the
# non-common APPS directory, which may contain the wrong resources.
#
# Deletes all of the files that change between different build types,
# like "make user" vs. "make sdk".  This lets you work with different
# build types without having to do a full clean each time.  E.g.:
#
#     $ make -j8 all
#     $ make installclean
#     $ make -j8 user
#     $ make installclean
#     $ make -j8 sdk
#
installclean_files := \
	$(HOST_OUT)/obj/NOTICE_FILES \
	$(HOST_OUT)/sdk \
	$(PRODUCT_OUT)/*.img \
	$(PRODUCT_OUT)/*.ini \
	$(PRODUCT_OUT)/*.txt \
	$(PRODUCT_OUT)/*.xlb \
	$(PRODUCT_OUT)/*.zip \
	$(PRODUCT_OUT)/kernel \
	$(PRODUCT_OUT)/data \
	$(PRODUCT_OUT)/skin \
	$(PRODUCT_OUT)/obj/APPS \
	$(PRODUCT_OUT)/obj/NOTICE_FILES \
	$(PRODUCT_OUT)/obj/PACKAGING \
	$(PRODUCT_OUT)/recovery \
	$(PRODUCT_OUT)/root \
	$(PRODUCT_OUT)/system \
	$(PRODUCT_OUT)/vendor \
	$(PRODUCT_OUT)/oem \
	$(PRODUCT_OUT)/dex_bootjars \
	$(PRODUCT_OUT)/obj/JAVA_LIBRARIES \
	$(PRODUCT_OUT)/obj/FAKE \
	$(PRODUCT_OUT)/obj/EXECUTABLES/adbd_intermediates \
	$(PRODUCT_OUT)/obj/STATIC_LIBRARIES/libfs_mgr_intermediates \
	$(PRODUCT_OUT)/obj/EXECUTABLES/init_intermediates \
	$(PRODUCT_OUT)/obj/ETC/mac_permissions.xml_intermediates \
	$(PRODUCT_OUT)/obj/ETC/sepolicy_intermediates \
	$(PRODUCT_OUT)/obj/ETC/init.environ.rc_intermediates

# The files/dirs to delete during a dataclean, which removes any files
# in the staging and emulator data partitions.
dataclean_files := \
	$(PRODUCT_OUT)/data/* \
	$(PRODUCT_OUT)/data-qemu/* \
	$(PRODUCT_OUT)/userdata-qemu.img

# The files/dirs to delete during an objclean, which removes any files
# in the staging and emulator data partitions.
objclean_files := \
	$(TARGET_OUT_INTERMEDIATES) \
	$($(TARGET_2ND_ARCH_VAR_PREFIX)TARGET_OUT_INTERMEDIATES)

# make sure *_OUT is set so that we won't result in deleting random parts
# of the filesystem.
ifneq (2,$(words $(HOST_OUT) $(PRODUCT_OUT)))
  $(error both HOST_OUT and PRODUCT_OUT should be set at this point.)
endif

# Define the rules for commandline invocation.
.PHONY: dataclean
dataclean: FILES := $(dataclean_files)
dataclean:
	$(hide) rm -rf $(FILES)
	@echo "Deleted emulator userdata images."

.PHONY: installclean
installclean: FILES := $(installclean_files)
installclean: dataclean
	$(hide) rm -rf $(FILES)
	@echo "Deleted images and staging directories."

.PHONY: objclean
objclean: FILES := $(objclean_files)
objclean:
	$(hide) rm -rf $(FILES)
	@echo "Deleted images and staging directories."

ifeq "$(force_installclean)" "true"
  $(info *** Forcing "make installclean"...)
  $(info *** rm -rf $(dataclean_files) $(installclean_files))
  $(shell rm -rf $(dataclean_files) $(installclean_files))
  $(info *** Done with the cleaning, now starting the real build.)
endif
force_installclean :=

ifeq "$(force_objclean)" "true"
  $(info *** Forcing cleanup of intermediate files...)
  $(info *** rm -rf $(objclean_files))
  $(shell rm -rf $(objclean_files))
  $(info *** Done with the cleaning, now starting the real build.)
endif
force_objclean :=

###########################################################
# Clean build tools when swithcing between prebuilt host tools (such as in
# apps_only build) and tools built from source (platform build).
previous_prebuilt_tools_config_file := $(HOST_OUT)/previous_prebuilt_tools_config.mk
ifneq (,$(TARGET_BUILD_APPS)$(filter true,$(TARGET_BUILD_PDK)))
current_prebuilt_tools := true
else
current_prebuilt_tools := false
endif
PREVIOUS_PREBUILT_TOOLS :=
-include $(previous_prebuilt_tools_config_file)
force_tools_clean :=
ifdef PREVIOUS_PREBUILT_TOOLS
ifneq ($(PREVIOUS_PREBUILT_TOOLS),$(current_prebuilt_tools))
force_tools_clean := true
endif
endif # else, this is the first build, so no need to clean.

# Write the new state to the file.
<<<<<<< HEAD
=======
ifneq ($(PREVIOUS_PREBUILT_TOOLS),$(current_prebuilt_tools))
>>>>>>> 89675456
$(shell \
  mkdir -p $(dir $(previous_prebuilt_tools_config_file)) && \
  echo "PREVIOUS_PREBUILT_TOOLS:=$(current_prebuilt_tools)" > \
    $(previous_prebuilt_tools_config_file))
<<<<<<< HEAD
=======
endif
>>>>>>> 89675456

ifeq ($(force_tools_clean),true)
# For this list of prebuilt tools, see prebuilts/sdk/tools/Android.mk.
tools_clean_files := \
  $(HOST_OUT_COMMON_INTERMEDIATES)/JAVA_LIBRARIES/signapk_intermediates \
  $(HOST_OUT_COMMON_INTERMEDIATES)/JAVA_LIBRARIES/dx_intermediates \
  $(HOST_OUT_COMMON_INTERMEDIATES)/JAVA_LIBRARIES/shrinkedAndroid_intermediates \
  $(HOST_OUT)/obj*/EXECUTABLES/aapt_intermediates \
  $(HOST_OUT)/obj*/EXECUTABLES/aidl_intermediates \
  $(HOST_OUT)/obj*/EXECUTABLES/zipalign_intermediates \
  $(HOST_OUT)/obj*/lib/libc++$(HOST_SHLIB_SUFFIX) \

$(info *** build type changed, clean host tools...)
$(info *** rm -rf $(tools_clean_files))
$(shell rm -rf $(tools_clean_files))
endif

###########################################################

.PHONY: clean-jack-files
clean-jack-files: clean-dex-files
	$(hide) find $(OUT_DIR) -name "*.jack" | xargs rm -f
	$(hide) find $(OUT_DIR) -type d -name "jack" | xargs rm -rf
	@echo "All jack files have been removed."

.PHONY: clean-dex-files
clean-dex-files:
	$(hide) find $(OUT_DIR) -name "*.dex" ! -path "*/jack-incremental/*" | xargs rm -f
	$(hide) for i in `find $(OUT_DIR) -name "*.jar" -o -name "*.apk"` ; do ((unzip -l $$i 2> /dev/null | \
				grep -q "\.dex$$" && rm -f $$i) || continue ) ; done
	@echo "All dex files and archives containing dex files have been removed."

.PHONY: clean-jack-incremental
clean-jack-incremental:
	$(hide) find $(OUT_DIR) -name "jack-incremental" -type d | xargs rm -rf
	@echo "All jack incremental dirs have been removed."<|MERGE_RESOLUTION|>--- conflicted
+++ resolved
@@ -309,18 +309,12 @@
 endif # else, this is the first build, so no need to clean.
 
 # Write the new state to the file.
-<<<<<<< HEAD
-=======
 ifneq ($(PREVIOUS_PREBUILT_TOOLS),$(current_prebuilt_tools))
->>>>>>> 89675456
 $(shell \
   mkdir -p $(dir $(previous_prebuilt_tools_config_file)) && \
   echo "PREVIOUS_PREBUILT_TOOLS:=$(current_prebuilt_tools)" > \
     $(previous_prebuilt_tools_config_file))
-<<<<<<< HEAD
-=======
-endif
->>>>>>> 89675456
+endif
 
 ifeq ($(force_tools_clean),true)
 # For this list of prebuilt tools, see prebuilts/sdk/tools/Android.mk.
