--- conflicted
+++ resolved
@@ -129,11 +129,7 @@
 ]
 
 # Partitions with a build.prop file
-<<<<<<< HEAD
-PARTITIONS_WITH_BUILD_PROP = PARTITIONS_WITH_CARE_MAP
-=======
 PARTITIONS_WITH_BUILD_PROP = PARTITIONS_WITH_CARE_MAP + ['boot']
->>>>>>> cb09afc0
 
 # See sysprop.mk. If file is moved, add new search paths here; don't remove
 # existing search paths.
