# Copyright (C) 2008 The Android Open Source Project
#
# Licensed under the Apache License, Version 2.0 (the "License");
# you may not use this file except in compliance with the License.
# You may obtain a copy of the License at
#
#      http://www.apache.org/licenses/LICENSE-2.0
#
# Unless required by applicable law or agreed to in writing, software
# distributed under the License is distributed on an "AS IS" BASIS,
# WITHOUT WARRANTIES OR CONDITIONS OF ANY KIND, either express or implied.
# See the License for the specific language governing permissions and
# limitations under the License.

import copy
import errno
import getopt
import getpass
import imp
import os
import platform
import re
import shlex
import shutil
import subprocess
import sys
import tempfile
import threading
import time
import zipfile

import blockimgdiff
import rangelib

try:
  from hashlib import sha1 as sha1
except ImportError:
  from sha import sha as sha1


class Options(object):
  def __init__(self):
    platform_search_path = {
        "linux2": "out/host/linux-x86",
        "darwin": "out/host/darwin-x86",
    }

    self.search_path = platform_search_path.get(sys.platform, None)
    self.signapk_path = "framework/signapk.jar"  # Relative to search_path
    self.extra_signapk_args = []
    self.java_path = "java"  # Use the one on the path by default.
    self.java_args = "-Xmx2048m" # JVM Args
    self.public_key_suffix = ".x509.pem"
    self.private_key_suffix = ".pk8"
    self.verbose = False
    self.tempfiles = []
    self.device_specific = None
    self.extras = {}
    self.info_dict = None
    self.worker_threads = None


OPTIONS = Options()


# Values for "certificate" in apkcerts that mean special things.
SPECIAL_CERT_STRINGS = ("PRESIGNED", "EXTERNAL")


class ExternalError(RuntimeError):
  pass


def Run(args, **kwargs):
  """Create and return a subprocess.Popen object, printing the command
  line on the terminal if -v was specified."""
  if OPTIONS.verbose:
    print "  running: ", " ".join(args)
  return subprocess.Popen(args, **kwargs)


def CloseInheritedPipes():
  """ Gmake in MAC OS has file descriptor (PIPE) leak. We close those fds
  before doing other work."""
  if platform.system() != "Darwin":
    return
  for d in range(3, 1025):
    try:
      stat = os.fstat(d)
      if stat is not None:
        pipebit = stat[0] & 0x1000
        if pipebit != 0:
          os.close(d)
    except OSError:
      pass


def LoadInfoDict(input_file):
  """Read and parse the META/misc_info.txt key/value pairs from the
  input target files and return a dict."""

  def read_helper(fn):
    if isinstance(input_file, zipfile.ZipFile):
      return input_file.read(fn)
    else:
      path = os.path.join(input_file, *fn.split("/"))
      try:
        with open(path) as f:
          return f.read()
      except IOError as e:
        if e.errno == errno.ENOENT:
          raise KeyError(fn)
  d = {}
  try:
    d = LoadDictionaryFromLines(read_helper("META/misc_info.txt").split("\n"))
  except KeyError:
    # ok if misc_info.txt doesn't exist
    pass

  # backwards compatibility: These values used to be in their own
  # files.  Look for them, in case we're processing an old
  # target_files zip.

  if "mkyaffs2_extra_flags" not in d:
    try:
      d["mkyaffs2_extra_flags"] = read_helper(
          "META/mkyaffs2-extra-flags.txt").strip()
    except KeyError:
      # ok if flags don't exist
      pass

  if "recovery_api_version" not in d:
    try:
      d["recovery_api_version"] = read_helper(
          "META/recovery-api-version.txt").strip()
    except KeyError:
      raise ValueError("can't find recovery API version in input target-files")

  if "tool_extensions" not in d:
    try:
      d["tool_extensions"] = read_helper("META/tool-extensions.txt").strip()
    except KeyError:
      # ok if extensions don't exist
      pass

  if "fstab_version" not in d:
    d["fstab_version"] = "1"

  try:
    data = read_helper("META/imagesizes.txt")
    for line in data.split("\n"):
      if not line:
        continue
      name, value = line.split(" ", 1)
      if not value:
        continue
      if name == "blocksize":
        d[name] = value
      else:
        d[name + "_size"] = value
  except KeyError:
    pass

  def makeint(key):
    if key in d:
      d[key] = int(d[key], 0)

  makeint("recovery_api_version")
  makeint("blocksize")
  makeint("system_size")
  makeint("vendor_size")
  makeint("userdata_size")
  makeint("cache_size")
  makeint("recovery_size")
  makeint("boot_size")
  makeint("fstab_version")

  d["fstab"] = LoadRecoveryFSTab(read_helper, d["fstab_version"])
  d["build.prop"] = LoadBuildProp(read_helper)
  return d

def LoadBuildProp(read_helper):
  try:
    data = read_helper("SYSTEM/build.prop")
  except KeyError:
    print "Warning: could not find SYSTEM/build.prop in %s" % zip
    data = ""
  return LoadDictionaryFromLines(data.split("\n"))

def LoadDictionaryFromLines(lines):
  d = {}
  for line in lines:
    line = line.strip()
    if not line or line.startswith("#"):
      continue
    if "=" in line:
      name, value = line.split("=", 1)
      d[name] = value
  return d

def LoadRecoveryFSTab(read_helper, fstab_version):
  class Partition(object):
    def __init__(self, mount_point, fs_type, device, length, device2):
      self.mount_point = mount_point
      self.fs_type = fs_type
      self.device = device
      self.length = length
      self.device2 = device2

  try:
    data = read_helper("RECOVERY/RAMDISK/etc/recovery.fstab")
  except KeyError:
    print "Warning: could not find RECOVERY/RAMDISK/etc/recovery.fstab"
    data = ""

  if fstab_version == 1:
    d = {}
    for line in data.split("\n"):
      line = line.strip()
      if not line or line.startswith("#"):
        continue
      pieces = line.split()
      if not 3 <= len(pieces) <= 4:
        raise ValueError("malformed recovery.fstab line: \"%s\"" % (line,))
      options = None
      if len(pieces) >= 4:
        if pieces[3].startswith("/"):
          device2 = pieces[3]
          if len(pieces) >= 5:
            options = pieces[4]
        else:
          device2 = None
          options = pieces[3]
      else:
        device2 = None

      mount_point = pieces[0]
      length = 0
      if options:
        options = options.split(",")
        for i in options:
          if i.startswith("length="):
            length = int(i[7:])
          else:
            print "%s: unknown option \"%s\"" % (mount_point, i)

      d[mount_point] = Partition(mount_point=mount_point, fs_type=pieces[1],
                                 device=pieces[2], length=length,
                                 device2=device2)

  elif fstab_version == 2:
    d = {}
    for line in data.split("\n"):
      line = line.strip()
      if not line or line.startswith("#"):
        continue
      pieces = line.split()
      if len(pieces) != 5:
        raise ValueError("malformed recovery.fstab line: \"%s\"" % (line,))

      # Ignore entries that are managed by vold
      options = pieces[4]
      if "voldmanaged=" in options:
        continue

      # It's a good line, parse it
      length = 0
      options = options.split(",")
      for i in options:
        if i.startswith("length="):
          length = int(i[7:])
        else:
          # Ignore all unknown options in the unified fstab
          continue

      mount_point = pieces[1]
      d[mount_point] = Partition(mount_point=mount_point, fs_type=pieces[2],
                                 device=pieces[0], length=length, device2=None)

  else:
    raise ValueError("Unknown fstab_version: \"%d\"" % (fstab_version,))

  return d


def DumpInfoDict(d):
  for k, v in sorted(d.items()):
    print "%-25s = (%s) %s" % (k, type(v).__name__, v)


def BuildBootableImage(sourcedir, fs_config_file, info_dict=None):
  """Take a kernel, cmdline, and ramdisk directory from the input (in
  'sourcedir'), and turn them into a boot image.  Return the image
  data, or None if sourcedir does not appear to contains files for
  building the requested image."""

  if (not os.access(os.path.join(sourcedir, "RAMDISK"), os.F_OK) or
      not os.access(os.path.join(sourcedir, "kernel"), os.F_OK)):
    return None

  if info_dict is None:
    info_dict = OPTIONS.info_dict

  ramdisk_img = tempfile.NamedTemporaryFile()
  img = tempfile.NamedTemporaryFile()

  if os.access(fs_config_file, os.F_OK):
    cmd = ["mkbootfs", "-f", fs_config_file, os.path.join(sourcedir, "RAMDISK")]
  else:
    cmd = ["mkbootfs", os.path.join(sourcedir, "RAMDISK")]
  p1 = Run(cmd, stdout=subprocess.PIPE)
  p2 = Run(["minigzip"],
           stdin=p1.stdout, stdout=ramdisk_img.file.fileno())

  p2.wait()
  p1.wait()
  assert p1.returncode == 0, "mkbootfs of %s ramdisk failed" % (sourcedir,)
  assert p2.returncode == 0, "minigzip of %s ramdisk failed" % (sourcedir,)

  # use MKBOOTIMG from environ, or "mkbootimg" if empty or not set
  mkbootimg = os.getenv('MKBOOTIMG') or "mkbootimg"

  cmd = [mkbootimg, "--kernel", os.path.join(sourcedir, "kernel")]

  fn = os.path.join(sourcedir, "second")
  if os.access(fn, os.F_OK):
    cmd.append("--second")
    cmd.append(fn)

  fn = os.path.join(sourcedir, "cmdline")
  if os.access(fn, os.F_OK):
    cmd.append("--cmdline")
    cmd.append(open(fn).read().rstrip("\n"))

  fn = os.path.join(sourcedir, "base")
  if os.access(fn, os.F_OK):
    cmd.append("--base")
    cmd.append(open(fn).read().rstrip("\n"))

  fn = os.path.join(sourcedir, "pagesize")
  if os.access(fn, os.F_OK):
    cmd.append("--pagesize")
    cmd.append(open(fn).read().rstrip("\n"))

  args = info_dict.get("mkbootimg_args", None)
  if args and args.strip():
    cmd.extend(shlex.split(args))

  img_unsigned = None
  if info_dict.get("vboot", None):
    img_unsigned = tempfile.NamedTemporaryFile()
    cmd.extend(["--ramdisk", ramdisk_img.name,
                "--output", img_unsigned.name])
  else:
    cmd.extend(["--ramdisk", ramdisk_img.name,
                "--output", img.name])

  p = Run(cmd, stdout=subprocess.PIPE)
  p.communicate()
  assert p.returncode == 0, "mkbootimg of %s image failed" % (
      os.path.basename(sourcedir),)

  if info_dict.get("verity_key", None):
    path = "/" + os.path.basename(sourcedir).lower()
    cmd = ["boot_signer", path, img.name, info_dict["verity_key"] + ".pk8",
           info_dict["verity_key"] + ".x509.pem", img.name]
    p = Run(cmd, stdout=subprocess.PIPE)
    p.communicate()
    assert p.returncode == 0, "boot_signer of %s image failed" % path

  # Sign the image if vboot is non-empty.
  elif info_dict.get("vboot", None):
    path = "/" + os.path.basename(sourcedir).lower()
    img_keyblock = tempfile.NamedTemporaryFile()
    cmd = [info_dict["vboot_signer_cmd"], info_dict["futility"],
           img_unsigned.name, info_dict["vboot_key"] + ".vbpubk",
           info_dict["vboot_key"] + ".vbprivk", img_keyblock.name,
           img.name]
    p = Run(cmd, stdout=subprocess.PIPE)
    p.communicate()
    assert p.returncode == 0, "vboot_signer of %s image failed" % path

  img.seek(os.SEEK_SET, 0)
  data = img.read()

  ramdisk_img.close()
  img.close()

  return data


def GetBootableImage(name, prebuilt_name, unpack_dir, tree_subdir,
                     info_dict=None):
  """Return a File object (with name 'name') with the desired bootable
  image.  Look for it in 'unpack_dir'/BOOTABLE_IMAGES under the name
  'prebuilt_name', otherwise look for it under 'unpack_dir'/IMAGES,
  otherwise construct it from the source files in
  'unpack_dir'/'tree_subdir'."""

  prebuilt_path = os.path.join(unpack_dir, "BOOTABLE_IMAGES", prebuilt_name)
  if os.path.exists(prebuilt_path):
    print "using prebuilt %s from BOOTABLE_IMAGES..." % (prebuilt_name,)
    return File.FromLocalFile(name, prebuilt_path)

  prebuilt_path = os.path.join(unpack_dir, "IMAGES", prebuilt_name)
  if os.path.exists(prebuilt_path):
    print "using prebuilt %s from IMAGES..." % (prebuilt_name,)
    return File.FromLocalFile(name, prebuilt_path)

  print "building image from target_files %s..." % (tree_subdir,)
  fs_config = "META/" + tree_subdir.lower() + "_filesystem_config.txt"
  data = BuildBootableImage(os.path.join(unpack_dir, tree_subdir),
                            os.path.join(unpack_dir, fs_config),
                            info_dict)
  if data:
    return File(name, data)
  return None


def UnzipTemp(filename, pattern=None):
  """Unzip the given archive into a temporary directory and return the name.

  If filename is of the form "foo.zip+bar.zip", unzip foo.zip into a
  temp dir, then unzip bar.zip into that_dir/BOOTABLE_IMAGES.

  Returns (tempdir, zipobj) where zipobj is a zipfile.ZipFile (of the
  main file), open for reading.
  """

  tmp = tempfile.mkdtemp(prefix="targetfiles-")
  OPTIONS.tempfiles.append(tmp)

  def unzip_to_dir(filename, dirname):
    cmd = ["unzip", "-o", "-q", filename, "-d", dirname]
    if pattern is not None:
      cmd.append(pattern)
    p = Run(cmd, stdout=subprocess.PIPE)
    p.communicate()
    if p.returncode != 0:
      raise ExternalError("failed to unzip input target-files \"%s\"" %
                          (filename,))

  m = re.match(r"^(.*[.]zip)\+(.*[.]zip)$", filename, re.IGNORECASE)
  if m:
    unzip_to_dir(m.group(1), tmp)
    unzip_to_dir(m.group(2), os.path.join(tmp, "BOOTABLE_IMAGES"))
    filename = m.group(1)
  else:
    unzip_to_dir(filename, tmp)

  return tmp, zipfile.ZipFile(filename, "r")


def GetKeyPasswords(keylist):
  """Given a list of keys, prompt the user to enter passwords for
  those which require them.  Return a {key: password} dict.  password
  will be None if the key has no password."""

  no_passwords = []
  need_passwords = []
  key_passwords = {}
  devnull = open("/dev/null", "w+b")
  for k in sorted(keylist):
    # We don't need a password for things that aren't really keys.
    if k in SPECIAL_CERT_STRINGS:
      no_passwords.append(k)
      continue

    p = Run(["openssl", "pkcs8", "-in", k+OPTIONS.private_key_suffix,
             "-inform", "DER", "-nocrypt"],
            stdin=devnull.fileno(),
            stdout=devnull.fileno(),
            stderr=subprocess.STDOUT)
    p.communicate()
    if p.returncode == 0:
      # Definitely an unencrypted key.
      no_passwords.append(k)
    else:
      p = Run(["openssl", "pkcs8", "-in", k+OPTIONS.private_key_suffix,
               "-inform", "DER", "-passin", "pass:"],
              stdin=devnull.fileno(),
              stdout=devnull.fileno(),
              stderr=subprocess.PIPE)
      _, stderr = p.communicate()
      if p.returncode == 0:
        # Encrypted key with empty string as password.
        key_passwords[k] = ''
      elif stderr.startswith('Error decrypting key'):
        # Definitely encrypted key.
        # It would have said "Error reading key" if it didn't parse correctly.
        need_passwords.append(k)
      else:
        # Potentially, a type of key that openssl doesn't understand.
        # We'll let the routines in signapk.jar handle it.
        no_passwords.append(k)
  devnull.close()

  key_passwords.update(PasswordManager().GetPasswords(need_passwords))
  key_passwords.update(dict.fromkeys(no_passwords, None))
  return key_passwords


def SignFile(input_name, output_name, key, password, align=None,
             whole_file=False):
  """Sign the input_name zip/jar/apk, producing output_name.  Use the
  given key and password (the latter may be None if the key does not
  have a password.

  If align is an integer > 1, zipalign is run to align stored files in
  the output zip on 'align'-byte boundaries.

  If whole_file is true, use the "-w" option to SignApk to embed a
  signature that covers the whole file in the archive comment of the
  zip file.
  """

  if align == 0 or align == 1:
    align = None

  if align:
    temp = tempfile.NamedTemporaryFile()
    sign_name = temp.name
  else:
    sign_name = output_name

  cmd = [OPTIONS.java_path, OPTIONS.java_args, "-jar",
         os.path.join(OPTIONS.search_path, OPTIONS.signapk_path)]
  cmd.extend(OPTIONS.extra_signapk_args)
  if whole_file:
    cmd.append("-w")
  cmd.extend([key + OPTIONS.public_key_suffix,
              key + OPTIONS.private_key_suffix,
              input_name, sign_name])

  p = Run(cmd, stdin=subprocess.PIPE, stdout=subprocess.PIPE)
  if password is not None:
    password += "\n"
  p.communicate(password)
  if p.returncode != 0:
    raise ExternalError("signapk.jar failed: return code %s" % (p.returncode,))

  if align:
    p = Run(["zipalign", "-f", str(align), sign_name, output_name])
    p.communicate()
    if p.returncode != 0:
      raise ExternalError("zipalign failed: return code %s" % (p.returncode,))
    temp.close()


def CheckSize(data, target, info_dict):
  """Check the data string passed against the max size limit, if
  any, for the given target.  Raise exception if the data is too big.
  Print a warning if the data is nearing the maximum size."""

  if target.endswith(".img"):
    target = target[:-4]
  mount_point = "/" + target

  fs_type = None
  limit = None
  if info_dict["fstab"]:
    if mount_point == "/userdata":
      mount_point = "/data"
    p = info_dict["fstab"][mount_point]
    fs_type = p.fs_type
    device = p.device
    if "/" in device:
      device = device[device.rfind("/")+1:]
    limit = info_dict.get(device + "_size", None)
  if not fs_type or not limit:
    return

  if fs_type == "yaffs2":
    # image size should be increased by 1/64th to account for the
    # spare area (64 bytes per 2k page)
    limit = limit / 2048 * (2048+64)
  size = len(data)
  pct = float(size) * 100.0 / limit
  msg = "%s size (%d) is %.2f%% of limit (%d)" % (target, size, pct, limit)
  if pct >= 99.0:
    raise ExternalError(msg)
  elif pct >= 95.0:
    print
    print "  WARNING: ", msg
    print
  elif OPTIONS.verbose:
    print "  ", msg


def ReadApkCerts(tf_zip):
  """Given a target_files ZipFile, parse the META/apkcerts.txt file
  and return a {package: cert} dict."""
  certmap = {}
  for line in tf_zip.read("META/apkcerts.txt").split("\n"):
    line = line.strip()
    if not line:
      continue
    m = re.match(r'^name="(.*)"\s+certificate="(.*)"\s+'
                 r'private_key="(.*)"$', line)
    if m:
      name, cert, privkey = m.groups()
      public_key_suffix_len = len(OPTIONS.public_key_suffix)
      private_key_suffix_len = len(OPTIONS.private_key_suffix)
      if cert in SPECIAL_CERT_STRINGS and not privkey:
        certmap[name] = cert
      elif (cert.endswith(OPTIONS.public_key_suffix) and
            privkey.endswith(OPTIONS.private_key_suffix) and
            cert[:-public_key_suffix_len] == privkey[:-private_key_suffix_len]):
        certmap[name] = cert[:-public_key_suffix_len]
      else:
        raise ValueError("failed to parse line from apkcerts.txt:\n" + line)
  return certmap


COMMON_DOCSTRING = """
  -p  (--path)  <dir>
      Prepend <dir>/bin to the list of places to search for binaries
      run by this script, and expect to find jars in <dir>/framework.

  -s  (--device_specific) <file>
      Path to the python module containing device-specific
      releasetools code.

  -x  (--extra)  <key=value>
      Add a key/value pair to the 'extras' dict, which device-specific
      extension code may look at.

  -v  (--verbose)
      Show command lines being executed.

  -h  (--help)
      Display this usage message and exit.
"""

def Usage(docstring):
  print docstring.rstrip("\n")
  print COMMON_DOCSTRING


def ParseOptions(argv,
                 docstring,
                 extra_opts="", extra_long_opts=(),
                 extra_option_handler=None):
  """Parse the options in argv and return any arguments that aren't
  flags.  docstring is the calling module's docstring, to be displayed
  for errors and -h.  extra_opts and extra_long_opts are for flags
  defined by the caller, which are processed by passing them to
  extra_option_handler."""

  try:
    opts, args = getopt.getopt(
        argv, "hvp:s:x:" + extra_opts,
        ["help", "verbose", "path=", "signapk_path=", "extra_signapk_args=",
         "java_path=", "java_args=", "public_key_suffix=",
         "private_key_suffix=", "device_specific=", "extra="] +
        list(extra_long_opts))
  except getopt.GetoptError as err:
    Usage(docstring)
    print "**", str(err), "**"
    sys.exit(2)

  for o, a in opts:
    if o in ("-h", "--help"):
      Usage(docstring)
      sys.exit()
    elif o in ("-v", "--verbose"):
      OPTIONS.verbose = True
    elif o in ("-p", "--path"):
      OPTIONS.search_path = a
    elif o in ("--signapk_path",):
      OPTIONS.signapk_path = a
    elif o in ("--extra_signapk_args",):
      OPTIONS.extra_signapk_args = shlex.split(a)
    elif o in ("--java_path",):
      OPTIONS.java_path = a
    elif o in ("--java_args",):
      OPTIONS.java_args = a
    elif o in ("--public_key_suffix",):
      OPTIONS.public_key_suffix = a
    elif o in ("--private_key_suffix",):
      OPTIONS.private_key_suffix = a
    elif o in ("-s", "--device_specific"):
      OPTIONS.device_specific = a
    elif o in ("-x", "--extra"):
      key, value = a.split("=", 1)
      OPTIONS.extras[key] = value
    else:
      if extra_option_handler is None or not extra_option_handler(o, a):
        assert False, "unknown option \"%s\"" % (o,)

  if OPTIONS.search_path:
    os.environ["PATH"] = (os.path.join(OPTIONS.search_path, "bin") +
                          os.pathsep + os.environ["PATH"])

  return args


def MakeTempFile(prefix=None, suffix=None):
  """Make a temp file and add it to the list of things to be deleted
  when Cleanup() is called.  Return the filename."""
  fd, fn = tempfile.mkstemp(prefix=prefix, suffix=suffix)
  os.close(fd)
  OPTIONS.tempfiles.append(fn)
  return fn


def Cleanup():
  for i in OPTIONS.tempfiles:
    if os.path.isdir(i):
      shutil.rmtree(i)
    else:
      os.remove(i)


class PasswordManager(object):
  def __init__(self):
    self.editor = os.getenv("EDITOR", None)
    self.pwfile = os.getenv("ANDROID_PW_FILE", None)

  def GetPasswords(self, items):
    """Get passwords corresponding to each string in 'items',
    returning a dict.  (The dict may have keys in addition to the
    values in 'items'.)

    Uses the passwords in $ANDROID_PW_FILE if available, letting the
    user edit that file to add more needed passwords.  If no editor is
    available, or $ANDROID_PW_FILE isn't define, prompts the user
    interactively in the ordinary way.
    """

    current = self.ReadFile()

    first = True
    while True:
      missing = []
      for i in items:
        if i not in current or not current[i]:
          missing.append(i)
      # Are all the passwords already in the file?
      if not missing:
        return current

      for i in missing:
        current[i] = ""

      if not first:
        print "key file %s still missing some passwords." % (self.pwfile,)
        answer = raw_input("try to edit again? [y]> ").strip()
        if answer and answer[0] not in 'yY':
          raise RuntimeError("key passwords unavailable")
      first = False

      current = self.UpdateAndReadFile(current)

  def PromptResult(self, current): # pylint: disable=no-self-use
    """Prompt the user to enter a value (password) for each key in
    'current' whose value is fales.  Returns a new dict with all the
    values.
    """
    result = {}
    for k, v in sorted(current.iteritems()):
      if v:
        result[k] = v
      else:
        while True:
          result[k] = getpass.getpass(
              "Enter password for %s key> " % k).strip()
          if result[k]:
            break
    return result

  def UpdateAndReadFile(self, current):
    if not self.editor or not self.pwfile:
      return self.PromptResult(current)

    f = open(self.pwfile, "w")
    os.chmod(self.pwfile, 0o600)
    f.write("# Enter key passwords between the [[[ ]]] brackets.\n")
    f.write("# (Additional spaces are harmless.)\n\n")

    first_line = None
    sorted_list = sorted([(not v, k, v) for (k, v) in current.iteritems()])
    for i, (_, k, v) in enumerate(sorted_list):
      f.write("[[[  %s  ]]] %s\n" % (v, k))
      if not v and first_line is None:
        # position cursor on first line with no password.
        first_line = i + 4
    f.close()

    p = Run([self.editor, "+%d" % (first_line,), self.pwfile])
    _, _ = p.communicate()

    return self.ReadFile()

  def ReadFile(self):
    result = {}
    if self.pwfile is None:
      return result
    try:
      f = open(self.pwfile, "r")
      for line in f:
        line = line.strip()
        if not line or line[0] == '#':
          continue
        m = re.match(r"^\[\[\[\s*(.*?)\s*\]\]\]\s*(\S+)$", line)
        if not m:
          print "failed to parse password file: ", line
        else:
          result[m.group(2)] = m.group(1)
      f.close()
    except IOError as e:
      if e.errno != errno.ENOENT:
        print "error reading password file: ", str(e)
    return result


def ZipWrite(zip_file, filename, arcname=None, perms=0o644,
             compress_type=None):
  import datetime

  # http://b/18015246
  # Python 2.7's zipfile implementation wrongly thinks that zip64 is required
  # for files larger than 2GiB. We can work around this by adjusting their
  # limit. Note that `zipfile.writestr()` will not work for strings larger than
  # 2GiB. The Python interpreter sometimes rejects strings that large (though
  # it isn't clear to me exactly what circumstances cause this).
  # `zipfile.write()` must be used directly to work around this.
  #
  # This mess can be avoided if we port to python3.
  saved_zip64_limit = zipfile.ZIP64_LIMIT
  zipfile.ZIP64_LIMIT = (1 << 32) - 1

  if compress_type is None:
    compress_type = zip_file.compression
  if arcname is None:
    arcname = filename

  saved_stat = os.stat(filename)

  try:
    # `zipfile.write()` doesn't allow us to pass ZipInfo, so just modify the
    # file to be zipped and reset it when we're done.
    os.chmod(filename, perms)

    # Use a fixed timestamp so the output is repeatable.
    epoch = datetime.datetime.fromtimestamp(0)
    timestamp = (datetime.datetime(2009, 1, 1) - epoch).total_seconds()
    os.utime(filename, (timestamp, timestamp))

    zip_file.write(filename, arcname=arcname, compress_type=compress_type)
  finally:
    os.chmod(filename, saved_stat.st_mode)
    os.utime(filename, (saved_stat.st_atime, saved_stat.st_mtime))
    zipfile.ZIP64_LIMIT = saved_zip64_limit


def ZipWriteStr(zip_file, filename, data, perms=0o644, compression=None):
  # use a fixed timestamp so the output is repeatable.
  zinfo = zipfile.ZipInfo(filename=filename,
                          date_time=(2009, 1, 1, 0, 0, 0))
  if compression is None:
    zinfo.compress_type = zip_file.compression
  else:
    zinfo.compress_type = compression
  zinfo.external_attr = perms << 16
  zip_file.writestr(zinfo, data)


class DeviceSpecificParams(object):
  module = None
  def __init__(self, **kwargs):
    """Keyword arguments to the constructor become attributes of this
    object, which is passed to all functions in the device-specific
    module."""
    for k, v in kwargs.iteritems():
      setattr(self, k, v)
    self.extras = OPTIONS.extras

    if self.module is None:
      path = OPTIONS.device_specific
      if not path:
        return
      try:
        if os.path.isdir(path):
          info = imp.find_module("releasetools", [path])
        else:
          d, f = os.path.split(path)
          b, x = os.path.splitext(f)
          if x == ".py":
            f = b
          info = imp.find_module(f, [d])
        print "loaded device-specific extensions from", path
        self.module = imp.load_module("device_specific", *info)
      except ImportError:
        print "unable to load device-specific module; assuming none"

  def _DoCall(self, function_name, *args, **kwargs):
    """Call the named function in the device-specific module, passing
    the given args and kwargs.  The first argument to the call will be
    the DeviceSpecific object itself.  If there is no module, or the
    module does not define the function, return the value of the
    'default' kwarg (which itself defaults to None)."""
    if self.module is None or not hasattr(self.module, function_name):
      return kwargs.get("default", None)
    return getattr(self.module, function_name)(*((self,) + args), **kwargs)

  def FullOTA_Assertions(self):
    """Called after emitting the block of assertions at the top of a
    full OTA package.  Implementations can add whatever additional
    assertions they like."""
    return self._DoCall("FullOTA_Assertions")

  def FullOTA_InstallBegin(self):
    """Called at the start of full OTA installation."""
    return self._DoCall("FullOTA_InstallBegin")

  def FullOTA_InstallEnd(self):
    """Called at the end of full OTA installation; typically this is
    used to install the image for the device's baseband processor."""
    return self._DoCall("FullOTA_InstallEnd")

  def IncrementalOTA_Assertions(self):
    """Called after emitting the block of assertions at the top of an
    incremental OTA package.  Implementations can add whatever
    additional assertions they like."""
    return self._DoCall("IncrementalOTA_Assertions")

  def IncrementalOTA_VerifyBegin(self):
    """Called at the start of the verification phase of incremental
    OTA installation; additional checks can be placed here to abort
    the script before any changes are made."""
    return self._DoCall("IncrementalOTA_VerifyBegin")

  def IncrementalOTA_VerifyEnd(self):
    """Called at the end of the verification phase of incremental OTA
    installation; additional checks can be placed here to abort the
    script before any changes are made."""
    return self._DoCall("IncrementalOTA_VerifyEnd")

  def IncrementalOTA_InstallBegin(self):
    """Called at the start of incremental OTA installation (after
    verification is complete)."""
    return self._DoCall("IncrementalOTA_InstallBegin")

  def IncrementalOTA_InstallEnd(self):
    """Called at the end of incremental OTA installation; typically
    this is used to install the image for the device's baseband
    processor."""
    return self._DoCall("IncrementalOTA_InstallEnd")

class File(object):
  def __init__(self, name, data):
    self.name = name
    self.data = data
    self.size = len(data)
    self.sha1 = sha1(data).hexdigest()

  @classmethod
  def FromLocalFile(cls, name, diskname):
    f = open(diskname, "rb")
    data = f.read()
    f.close()
    return File(name, data)

  def WriteToTemp(self):
    t = tempfile.NamedTemporaryFile()
    t.write(self.data)
    t.flush()
    return t

  def AddToZip(self, z, compression=None):
    ZipWriteStr(z, self.name, self.data, compression=compression)

DIFF_PROGRAM_BY_EXT = {
    ".gz" : "imgdiff",
    ".zip" : ["imgdiff", "-z"],
    ".jar" : ["imgdiff", "-z"],
    ".apk" : ["imgdiff", "-z"],
    ".img" : "imgdiff",
    }

class Difference(object):
  def __init__(self, tf, sf, diff_program=None):
    self.tf = tf
    self.sf = sf
    self.patch = None
    self.diff_program = diff_program

  def ComputePatch(self):
    """Compute the patch (as a string of data) needed to turn sf into
    tf.  Returns the same tuple as GetPatch()."""

    tf = self.tf
    sf = self.sf

    if self.diff_program:
      diff_program = self.diff_program
    else:
      ext = os.path.splitext(tf.name)[1]
      diff_program = DIFF_PROGRAM_BY_EXT.get(ext, "bsdiff")

    ttemp = tf.WriteToTemp()
    stemp = sf.WriteToTemp()

    ext = os.path.splitext(tf.name)[1]

    try:
      ptemp = tempfile.NamedTemporaryFile()
      if isinstance(diff_program, list):
        cmd = copy.copy(diff_program)
      else:
        cmd = [diff_program]
      cmd.append(stemp.name)
      cmd.append(ttemp.name)
      cmd.append(ptemp.name)
      p = Run(cmd, stdout=subprocess.PIPE, stderr=subprocess.PIPE)
      err = []
      def run():
        _, e = p.communicate()
        if e:
          err.append(e)
      th = threading.Thread(target=run)
      th.start()
      th.join(timeout=300)   # 5 mins
      if th.is_alive():
        print "WARNING: diff command timed out"
        p.terminate()
        th.join(5)
        if th.is_alive():
          p.kill()
          th.join()

      if err or p.returncode != 0:
        print "WARNING: failure running %s:\n%s\n" % (
            diff_program, "".join(err))
        self.patch = None
        return None, None, None
      diff = ptemp.read()
    finally:
      ptemp.close()
      stemp.close()
      ttemp.close()

    self.patch = diff
    return self.tf, self.sf, self.patch


  def GetPatch(self):
    """Return a tuple (target_file, source_file, patch_data).
    patch_data may be None if ComputePatch hasn't been called, or if
    computing the patch failed."""
    return self.tf, self.sf, self.patch


def ComputeDifferences(diffs):
  """Call ComputePatch on all the Difference objects in 'diffs'."""
  print len(diffs), "diffs to compute"

  # Do the largest files first, to try and reduce the long-pole effect.
  by_size = [(i.tf.size, i) for i in diffs]
  by_size.sort(reverse=True)
  by_size = [i[1] for i in by_size]

  lock = threading.Lock()
  diff_iter = iter(by_size)   # accessed under lock

  def worker():
    try:
      lock.acquire()
      for d in diff_iter:
        lock.release()
        start = time.time()
        d.ComputePatch()
        dur = time.time() - start
        lock.acquire()

        tf, sf, patch = d.GetPatch()
        if sf.name == tf.name:
          name = tf.name
        else:
          name = "%s (%s)" % (tf.name, sf.name)
        if patch is None:
          print "patching failed!                                  %s" % (name,)
        else:
          print "%8.2f sec %8d / %8d bytes (%6.2f%%) %s" % (
              dur, len(patch), tf.size, 100.0 * len(patch) / tf.size, name)
      lock.release()
    except Exception as e:
      print e
      raise

  # start worker threads; wait for them all to finish.
  threads = [threading.Thread(target=worker)
             for i in range(OPTIONS.worker_threads)]
  for th in threads:
    th.start()
  while threads:
    threads.pop().join()


class BlockDifference(object):
  def __init__(self, partition, tgt, src=None, check_first_block=False,
               version=None):
    self.tgt = tgt
    self.src = src
    self.partition = partition
    self.check_first_block = check_first_block

    if version is None:
      version = 1
      if OPTIONS.info_dict:
        version = max(
            int(i) for i in
            OPTIONS.info_dict.get("blockimgdiff_versions", "1").split(","))
    self.version = version

    b = blockimgdiff.BlockImageDiff(tgt, src, threads=OPTIONS.worker_threads,
                                    version=self.version)
    tmpdir = tempfile.mkdtemp()
    OPTIONS.tempfiles.append(tmpdir)
    self.path = os.path.join(tmpdir, partition)
    b.Compute(self.path)

    _, self.device = GetTypeAndDevice("/" + partition, OPTIONS.info_dict)

  def WriteScript(self, script, output_zip, progress=None):
    if not self.src:
      # write the output unconditionally
      script.Print("Patching %s image unconditionally..." % (self.partition,))
    else:
      script.Print("Patching %s image after verification." % (self.partition,))

    if progress:
      script.ShowProgress(progress, 0)
    self._WriteUpdate(script, output_zip)

  def WriteVerifyScript(self, script):
    partition = self.partition
    if not self.src:
      script.Print("Image %s will be patched unconditionally." % (partition,))
    else:
      if self.version >= 3:
        script.AppendExtra(('if (range_sha1("%s", "%s") == "%s" || '
                            'block_image_verify("%s", '
                            'package_extract_file("%s.transfer.list"), '
                            '"%s.new.dat", "%s.patch.dat")) then') % (
                            self.device, self.src.care_map.to_string_raw(),
                            self.src.TotalSha1(),
                            self.device, partition, partition, partition))
      else:
        script.AppendExtra('if range_sha1("%s", "%s") == "%s" then' % (
            self.device, self.src.care_map.to_string_raw(),
            self.src.TotalSha1()))
      script.Print('Verified %s image...' % (partition,))
      script.AppendExtra('else')

      # When generating incrementals for the system and vendor partitions,
      # explicitly check the first block (which contains the superblock) of
      # the partition to see if it's what we expect. If this check fails,
      # give an explicit log message about the partition having been
      # remounted R/W (the most likely explanation) and the need to flash to
      # get OTAs working again.
      if self.check_first_block:
        self._CheckFirstBlock(script)

      # Abort the OTA update. Note that the incremental OTA cannot be applied
      # even if it may match the checksum of the target partition.
      # a) If version < 3, operations like move and erase will make changes
      #    unconditionally and damage the partition.
      # b) If version >= 3, it won't even reach here.
      script.AppendExtra(('abort("%s partition has unexpected contents");\n'
                          'endif;') % (partition,))

  def _WriteUpdate(self, script, output_zip):
    ZipWrite(output_zip,
             '{}.transfer.list'.format(self.path),
             '{}.transfer.list'.format(self.partition))
    ZipWrite(output_zip,
             '{}.new.dat'.format(self.path),
             '{}.new.dat'.format(self.partition))
    ZipWrite(output_zip,
             '{}.patch.dat'.format(self.path),
             '{}.patch.dat'.format(self.partition),
             compress_type=zipfile.ZIP_STORED)

    call = ('block_image_update("{device}", '
            'package_extract_file("{partition}.transfer.list"), '
            '"{partition}.new.dat", "{partition}.patch.dat");\n'.format(
                device=self.device, partition=self.partition))
    script.AppendExtra(script.WordWrap(call))

  def _HashBlocks(self, source, ranges): # pylint: disable=no-self-use
    data = source.ReadRangeSet(ranges)
    ctx = sha1()

    for p in data:
      ctx.update(p)

    return ctx.hexdigest()

  def _CheckFirstBlock(self, script):
    r = rangelib.RangeSet((0, 1))
    srchash = self._HashBlocks(self.src, r)

    script.AppendExtra(('(range_sha1("%s", "%s") == "%s") || '
                        'abort("%s has been remounted R/W; '
                        'reflash device to reenable OTA updates");')
                       % (self.device, r.to_string_raw(), srchash,
                          self.device))

DataImage = blockimgdiff.DataImage


# map recovery.fstab's fs_types to mount/format "partition types"
PARTITION_TYPES = {
    "yaffs2": "MTD",
    "mtd": "MTD",
    "ext4": "EMMC",
    "emmc": "EMMC",
<<<<<<< HEAD
    "f2fs": "EMMC"
=======
    "f2fs": "EMMC",
    "squashfs": "EMMC"
>>>>>>> 1b748051
}

def GetTypeAndDevice(mount_point, info):
  fstab = info["fstab"]
  if fstab:
    return (PARTITION_TYPES[fstab[mount_point].fs_type],
            fstab[mount_point].device)
  else:
    raise KeyError


def ParseCertificate(data):
  """Parse a PEM-format certificate."""
  cert = []
  save = False
  for line in data.split("\n"):
    if "--END CERTIFICATE--" in line:
      break
    if save:
      cert.append(line)
    if "--BEGIN CERTIFICATE--" in line:
      save = True
  cert = "".join(cert).decode('base64')
  return cert

def MakeRecoveryPatch(input_dir, output_sink, recovery_img, boot_img,
                      info_dict=None):
  """Generate a binary patch that creates the recovery image starting
  with the boot image.  (Most of the space in these images is just the
  kernel, which is identical for the two, so the resulting patch
  should be efficient.)  Add it to the output zip, along with a shell
  script that is run from init.rc on first boot to actually do the
  patching and install the new recovery image.

  recovery_img and boot_img should be File objects for the
  corresponding images.  info should be the dictionary returned by
  common.LoadInfoDict() on the input target_files.
  """

  if info_dict is None:
    info_dict = OPTIONS.info_dict

  diff_program = ["imgdiff"]
  path = os.path.join(input_dir, "SYSTEM", "etc", "recovery-resource.dat")
  if os.path.exists(path):
    diff_program.append("-b")
    diff_program.append(path)
    bonus_args = "-b /system/etc/recovery-resource.dat"
  else:
    bonus_args = ""

  d = Difference(recovery_img, boot_img, diff_program=diff_program)
  _, _, patch = d.ComputePatch()
  output_sink("recovery-from-boot.p", patch)

  try:
    boot_type, boot_device = GetTypeAndDevice("/boot", info_dict)
    recovery_type, recovery_device = GetTypeAndDevice("/recovery", info_dict)
  except KeyError:
    return

  sh = """#!/system/bin/sh
if ! applypatch -c %(recovery_type)s:%(recovery_device)s:%(recovery_size)d:%(recovery_sha1)s; then
  applypatch %(bonus_args)s %(boot_type)s:%(boot_device)s:%(boot_size)d:%(boot_sha1)s %(recovery_type)s:%(recovery_device)s %(recovery_sha1)s %(recovery_size)d %(boot_sha1)s:/system/recovery-from-boot.p && log -t recovery "Installing new recovery image: succeeded" || log -t recovery "Installing new recovery image: failed"
else
  log -t recovery "Recovery image already installed"
fi
""" % {'boot_size': boot_img.size,
       'boot_sha1': boot_img.sha1,
       'recovery_size': recovery_img.size,
       'recovery_sha1': recovery_img.sha1,
       'boot_type': boot_type,
       'boot_device': boot_device,
       'recovery_type': recovery_type,
       'recovery_device': recovery_device,
       'bonus_args': bonus_args}

  # The install script location moved from /system/etc to /system/bin
  # in the L release.  Parse the init.rc file to find out where the
  # target-files expects it to be, and put it there.
  sh_location = "etc/install-recovery.sh"
  try:
    with open(os.path.join(input_dir, "BOOT", "RAMDISK", "init.rc")) as f:
      for line in f:
        m = re.match(r"^service flash_recovery /system/(\S+)\s*$", line)
        if m:
          sh_location = m.group(1)
          print "putting script in", sh_location
          break
  except (OSError, IOError) as e:
    print "failed to read init.rc: %s" % (e,)

  output_sink(sh_location, sh)<|MERGE_RESOLUTION|>--- conflicted
+++ resolved
@@ -1217,12 +1217,8 @@
     "mtd": "MTD",
     "ext4": "EMMC",
     "emmc": "EMMC",
-<<<<<<< HEAD
-    "f2fs": "EMMC"
-=======
     "f2fs": "EMMC",
     "squashfs": "EMMC"
->>>>>>> 1b748051
 }
 
 def GetTypeAndDevice(mount_point, info):
