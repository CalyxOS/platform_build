# Copyright (C) 2014 The Android Open Source Project
#
# Licensed under the Apache License, Version 2.0 (the "License");
# you may not use this file except in compliance with the License.
# You may obtain a copy of the License at
#
#      http://www.apache.org/licenses/LICENSE-2.0
#
# Unless required by applicable law or agreed to in writing, software
# distributed under the License is distributed on an "AS IS" BASIS,
# WITHOUT WARRANTIES OR CONDITIONS OF ANY KIND, either express or implied.
# See the License for the specific language governing permissions and
# limitations under the License.

import bisect
import os
import struct
from hashlib import sha1

import rangelib


class SparseImage(object):
  """Wraps a sparse image file into an image object.

  Wraps a sparse image file (and optional file map and clobbered_blocks) into
  an image object suitable for passing to BlockImageDiff. file_map contains
  the mapping between files and their blocks. clobbered_blocks contains the set
  of blocks that should be always written to the target regardless of the old
  contents (i.e. copying instead of patching). clobbered_blocks should be in
  the form of a string like "0" or "0 1-5 8".
  """

  def __init__(self, simg_fn, file_map_fn=None, clobbered_blocks=None):
    self.simg_f = f = open(simg_fn, "rb")

    header_bin = f.read(28)
    header = struct.unpack("<I4H4I", header_bin)

    magic = header[0]
    major_version = header[1]
    minor_version = header[2]
    file_hdr_sz = header[3]
    chunk_hdr_sz = header[4]
    self.blocksize = blk_sz = header[5]
    self.total_blocks = total_blks = header[6]
    total_chunks = header[7]

    if magic != 0xED26FF3A:
      raise ValueError("Magic should be 0xED26FF3A but is 0x%08X" % (magic,))
    if major_version != 1 or minor_version != 0:
      raise ValueError("I know about version 1.0, but this is version %u.%u" %
                       (major_version, minor_version))
    if file_hdr_sz != 28:
      raise ValueError("File header size was expected to be 28, but is %u." %
                       (file_hdr_sz,))
    if chunk_hdr_sz != 12:
      raise ValueError("Chunk header size was expected to be 12, but is %u." %
                       (chunk_hdr_sz,))

    print("Total of %u %u-byte output blocks in %u input chunks."
          % (total_blks, blk_sz, total_chunks))

    pos = 0   # in blocks
    care_data = []
    self.offset_map = offset_map = []
    self.clobbered_blocks = rangelib.RangeSet(data=clobbered_blocks)

    for i in range(total_chunks):
      header_bin = f.read(12)
      header = struct.unpack("<2H2I", header_bin)
      chunk_type = header[0]
      chunk_sz = header[2]
      total_sz = header[3]
      data_sz = total_sz - 12

      if chunk_type == 0xCAC1:
        if data_sz != (chunk_sz * blk_sz):
          raise ValueError(
              "Raw chunk input size (%u) does not match output size (%u)" %
              (data_sz, chunk_sz * blk_sz))
        else:
          care_data.append(pos)
          care_data.append(pos + chunk_sz)
          offset_map.append((pos, chunk_sz, f.tell(), None))
          pos += chunk_sz
          f.seek(data_sz, os.SEEK_CUR)

      elif chunk_type == 0xCAC2:
        fill_data = f.read(4)
        care_data.append(pos)
        care_data.append(pos + chunk_sz)
        offset_map.append((pos, chunk_sz, None, fill_data))
        pos += chunk_sz

      elif chunk_type == 0xCAC3:
        if data_sz != 0:
          raise ValueError("Don't care chunk input size is non-zero (%u)" %
                           (data_sz))
        else:
          pos += chunk_sz

      elif chunk_type == 0xCAC4:
        raise ValueError("CRC32 chunks are not supported")

      else:
        raise ValueError("Unknown chunk type 0x%04X not supported" %
                         (chunk_type,))

    self.care_map = rangelib.RangeSet(care_data)
    self.offset_index = [i[0] for i in offset_map]

    if file_map_fn:
      self.LoadFileBlockMap(file_map_fn, self.clobbered_blocks)
    else:
      self.file_map = {"__DATA": self.care_map}

  def ReadRangeSet(self, ranges):
    return [d for d in self._GetRangeData(ranges)]

  def TotalSha1(self, include_clobbered_blocks=False):
    """Return the SHA-1 hash of all data in the 'care' regions.

    If include_clobbered_blocks is True, it returns the hash including the
    clobbered_blocks."""
    ranges = self.care_map
    if not include_clobbered_blocks:
      ranges = ranges.subtract(self.clobbered_blocks)
    h = sha1()
    for d in self._GetRangeData(ranges):
      h.update(d)
    return h.hexdigest()

  def _GetRangeData(self, ranges):
    """Generator that produces all the image data in 'ranges'.  The
    number of individual pieces returned is arbitrary (and in
    particular is not necessarily equal to the number of ranges in
    'ranges'.

    This generator is stateful -- it depends on the open file object
    contained in this SparseImage, so you should not try to run two
    instances of this generator on the same object simultaneously."""

    f = self.simg_f
    for s, e in ranges:
      to_read = e-s
      idx = bisect.bisect_right(self.offset_index, s) - 1
      chunk_start, chunk_len, filepos, fill_data = self.offset_map[idx]

      # for the first chunk we may be starting partway through it.
      remain = chunk_len - (s - chunk_start)
      this_read = min(remain, to_read)
      if filepos is not None:
        p = filepos + ((s - chunk_start) * self.blocksize)
        f.seek(p, os.SEEK_SET)
        yield f.read(this_read * self.blocksize)
      else:
        yield fill_data * (this_read * (self.blocksize >> 2))
      to_read -= this_read

      while to_read > 0:
        # continue with following chunks if this range spans multiple chunks.
        idx += 1
        chunk_start, chunk_len, filepos, fill_data = self.offset_map[idx]
        this_read = min(chunk_len, to_read)
        if filepos is not None:
          f.seek(filepos, os.SEEK_SET)
          yield f.read(this_read * self.blocksize)
        else:
          yield fill_data * (this_read * (self.blocksize >> 2))
        to_read -= this_read

  def LoadFileBlockMap(self, fn, clobbered_blocks):
    remaining = self.care_map
    self.file_map = out = {}

    with open(fn) as f:
      for line in f:
        fn, ranges = line.split(None, 1)
        ranges = rangelib.RangeSet.parse(ranges)
        out[fn] = ranges
        assert ranges.size() == ranges.intersect(remaining).size()

        # Currently we assume that blocks in clobbered_blocks are not part of
        # any file.
        assert not clobbered_blocks.overlaps(ranges)
        remaining = remaining.subtract(ranges)

    remaining = remaining.subtract(clobbered_blocks)

    # For all the remaining blocks in the care_map (ie, those that
    # aren't part of the data for any file nor part of the clobbered_blocks),
    # divide them into blocks that are all zero and blocks that aren't.
    # (Zero blocks are handled specially because (1) there are usually
    # a lot of them and (2) bsdiff handles files with long sequences of
    # repeated bytes especially poorly.)

    zero_blocks = []
    nonzero_blocks = []
    reference = '\0' * self.blocksize

    f = self.simg_f
    for s, e in remaining:
      for b in range(s, e):
        idx = bisect.bisect_right(self.offset_index, b) - 1
        chunk_start, _, filepos, fill_data = self.offset_map[idx]
        if filepos is not None:
          filepos += (b-chunk_start) * self.blocksize
          f.seek(filepos, os.SEEK_SET)
          data = f.read(self.blocksize)
        else:
          if fill_data == reference[:4]:   # fill with all zeros
            data = reference
          else:
            data = None

        if data == reference:
          zero_blocks.append(b)
          zero_blocks.append(b+1)
        else:
          nonzero_blocks.append(b)
          nonzero_blocks.append(b+1)

<<<<<<< HEAD
    out["__ZERO"] = rangelib.RangeSet(data=zero_blocks)
    out["__NONZERO"] = rangelib.RangeSet(data=nonzero_blocks)
    out["__COPY"] = clobbered_blocks
=======
    assert zero_blocks or nonzero_blocks

    if zero_blocks:
      out["__ZERO"] = rangelib.RangeSet(data=zero_blocks)
    if nonzero_blocks:
      out["__NONZERO"] = rangelib.RangeSet(data=nonzero_blocks)
>>>>>>> 8787cd6d

  def ResetFileMap(self):
    """Throw away the file map and treat the entire image as
    undifferentiated data."""
    self.file_map = {"__DATA": self.care_map}<|MERGE_RESOLUTION|>--- conflicted
+++ resolved
@@ -221,18 +221,14 @@
           nonzero_blocks.append(b)
           nonzero_blocks.append(b+1)
 
-<<<<<<< HEAD
-    out["__ZERO"] = rangelib.RangeSet(data=zero_blocks)
-    out["__NONZERO"] = rangelib.RangeSet(data=nonzero_blocks)
-    out["__COPY"] = clobbered_blocks
-=======
-    assert zero_blocks or nonzero_blocks
+    assert zero_blocks or nonzero_blocks or clobbered_blocks
 
     if zero_blocks:
       out["__ZERO"] = rangelib.RangeSet(data=zero_blocks)
     if nonzero_blocks:
       out["__NONZERO"] = rangelib.RangeSet(data=nonzero_blocks)
->>>>>>> 8787cd6d
+    if clobbered_blocks:
+      out["__COPY"] = clobbered_blocks
 
   def ResetFileMap(self):
     """Throw away the file map and treat the entire image as
