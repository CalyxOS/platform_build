<?cs include:"doctype.cs" ?>
<?cs include:"macros.cs" ?>
<html>
<?cs if:sdk.redirect ?>
  <head>
    <title>Redirecting...</title>
    <meta http-equiv="refresh" content="0;url=<?cs var:toroot ?>sdk/<?cs 
      if:sdk.redirect.path ?><?cs var:sdk.redirect.path ?><?cs 
      else ?>index.html<?cs /if ?>">
    <link href="<?cs var:toroot ?>assets/android-developer-docs.css" rel="stylesheet" type="text/css" />
  </head>
<?cs else ?>
  <?cs include:"head_tag.cs" ?>
<?cs /if ?>
<body class="gc-documentation">
<a name="top"></a>
<?cs call:custom_masthead() ?>

<?cs call:sdk_nav() ?>

<?cs if:sdk.redirect ?>

<div class="g-unit">
  <div id="jd-content">
    <p>Redirecting to 
    <a href="<?cs var:toroot ?>sdk/<?cs 
      if:sdk.redirect.path ?><?cs var:sdk.redirect.path ?><?cs
      else ?>index.html<?cs /if ?>"><?cs
      if:sdk.redirect.path ?><?cs var:sdk.redirect.path ?><?cs
      else ?>Download the SDK<?cs /if ?>
    </a> ...</p>
<?cs else ?>
<div class="g-unit" id="doc-content" >
  <div id="jd-header" class="guide-header" >
    <span class="crumb">&nbsp;</span>
    <h1><?cs if:android.whichdoc == "online" ?>Download the <?cs /if ?><?cs var:page.title ?></h1>
  </div>

  <div id="jd-content">
    <?cs 
    if:ndk ?><?cs 
    else ?><?cs 
      if:android.whichdoc == "online" ?><p><em><?cs 
      var:sdk.date ?></em></p><?cs 
      /if ?><?cs
    /if ?>

<?cs if:sdk.not_latest_version ?>
  <div class="special">
    <p><strong>This is NOT the current Android SDK release.</strong></p>
    <p><a href="/sdk/index.html">Download the current Android SDK</a></p>
  </div>
<?cs /if ?>

<?cs if:android.whichdoc != "online" && !android.preview ?>

<!-- <p>The sections below provide an overview of how to install the SDK package. </p> -->

<?cs else ?>
  <?cs if:ndk ?>

<p>The Android NDK is a companion tool to the Android SDK that lets you build
performance-critical portions of your apps in native code. It provides headers and
libraries that allow you to build activities, handle user input, use hardware sensors,
access application resources, and more, when programming in C or C++. If you write
native code, your applications are still packaged into an .apk file and they still run
inside of a virtual machine on the device. The fundamental Android application model
does not change.</p>

Using native code does not result in an automatic performance increase, 
but always increases application complexity. If you have not run into any limitations
using the Android framework APIs, you probably do not need the NDK. 
<p>Read <a href="<?cs var:toroot ?>sdk/ndk/overview.html">What is the NDK?</a>
to get an understanding of what the NDK offers and whether
it will be useful to you.
</p>
<p>
The NDK is designed for use <em>only</em> in conjunction with the
Android SDK, so if you have not already installed the latest Android SDK, please
<<<<<<< HEAD
do so before downloading the NDK. Also, please read <a href="#overview">What is 
the Android NDK?</a> to get an understanding of what the NDK offers and whether
it will be useful to you.</p>
=======
do so before downloading the NDK. 
</p>
>>>>>>> 9561b575

<p>Select the download package that is appropriate for your development
computer. </p>

  <table class="download">
    <tr>
      <th>Platform</th>
      <th>Package</th>
      <th>Size</th>
      <th>MD5 Checksum</th>
  </tr>
  <tr>
    <td>Windows</td>
    <td>
  <a href="http://dl.google.com/android/ndk/<?cs var:ndk.win_download ?>"><?cs var:ndk.win_download ?></a>
    </td>
    <td><?cs var:ndk.win_bytes ?> bytes</td>
    <td><?cs var:ndk.win_checksum ?></td>
  </tr>
  <tr class="alt-color">
    <td>Mac OS X (intel)</td>
    <td>
  <a href="http://dl.google.com/android/ndk/<?cs var:ndk.mac_download ?>"><?cs var:ndk.mac_download ?></a>
    </td>
    <td><?cs var:ndk.mac_bytes ?> bytes</td>
    <td><?cs var:ndk.mac_checksum ?></td>
  </tr>
  <tr>
    <td>Linux 32/64-bit (x86)</td>
    <td>
  <a href="http://dl.google.com/android/ndk/<?cs var:ndk.linux_download ?>"><?cs var:ndk.linux_download ?></a>
    </td>
    <td><?cs var:ndk.linux_bytes ?> bytes</td>
    <td><?cs var:ndk.linux_checksum ?></td>
  </tr>
  </table>

  <?cs else ?><?cs if:android.whichdoc == "online" ?>

  <?cs if:sdk.preview ?>
  <p>Welcome developers! The next release of the Android platform will be
  Android 1.6 and we are pleased to announce the availability of an early look
  SDK to give you a head-start on developing applications for it. </p>

  <p>The Android <?cs var:sdk.preview.version ?> platform includes a variety of
  improvements and new features for users and developers. Additionally, the SDK
  itself introduces several new capabilities that enable you to develop
  applications more efficiently. See the <a href="features.html">Android <?cs
  var:sdk.preview.version ?> Platform Highlights</a> document for a list of 
  highlights.</p>
<?cs /if ?> 
<?cs # end if NDK ... the following is for the SDK ?>

<?cs #  
    <div class="toggle-content special">
    <p>The Android SDK has changed! If you've worked with the Android SDK before, 
    you will notice several important differences:</p>
    
    <div class="toggle-content-toggleme" style="display:none">
    <ul style="padding-bottom:.0;">
    <li style="margin-top:.5em">The SDK downloadable package includes <em>only</em>
    the latest version of the Android SDK Tools.</li>
    <li>Once you've installed the SDK, you now use the Android SDK and AVD Manager
    to download all of the SDK components that you need, such as Android platforms,
    SDK add-ons, tools, and documentation. </li>
    <li>The new approach is modular &mdash; you can install only the components you
    need and update any or all components without affecting other parts of your
    development environment.</li>
    <li>In short, once you've installed the new SDK, you will not need to download
    an SDK package again. Instead, you will use the Android SDK and AVD Manager to
    keep your development environment up-to-date. </li>
    </ul>
    <p style="margin-top:0">If you are currently using the Android 1.6 SDK, you
    do not need to install the new SDK, because your existing SDK already 
    includes the Android SDK and AVD Manager tool. To develop against Android 
    2.0.1, for example, you can just download the Android 2.0.1 platform (and 
    updated SDK Tools) into your existing SDK. Refer to <a 
    href="adding-components.html">Adding SDK Components</a>.</p>
    </div>
    
    <a href='#' class='toggle-content-button show' onclick="toggleContent(this,true);return false;">
      <span>show more</span><span style='display:none'>show less</span>
    </a>
  </div>
?>

  <p>Welcome Developers! If you are new to the Android SDK, please read the <a
href="#quickstart">Quick Start</a>, below, for an overview of how to install and
set up the SDK. </p>

  <p>If you are already using the Android SDK and would like to update to the
latest tools or platforms, please use the <em>Android SDK and AVD Manager</em>
to get the components, rather than downloading a new SDK package.</p>

  <table class="download">
    <tr>
      <th>Platform</th>
      <th>Package</th>
      <th>Size</th>
      <th>MD5 Checksum</th>
  </tr>
  <tr>
    <td>Windows</td>
    <td>
  <a onclick="onDownload(this)" href="http://dl.google.com/android/<?cs var:sdk.win_download
?>"><?cs var:sdk.win_download ?></a>
    </td>
    <td><?cs var:sdk.win_bytes ?> bytes</td>
    <td><?cs var:sdk.win_checksum ?></td>
  </tr>
  <tr class="alt-color">
    <td>Mac OS X (intel)</td>
    <td>
  <a onclick="onDownload(this)" href="http://dl.google.com/android/<?cs var:sdk.mac_download
?>"><?cs var:sdk.mac_download ?></a>
    </td>
    <td><?cs var:sdk.mac_bytes ?> bytes</td>
    <td><?cs var:sdk.mac_checksum ?></td>
  </tr>
  <tr>
    <td>Linux (i386)</td>
    <td>
  <a onclick="onDownload(this)" href="http://dl.google.com/android/<?cs var:sdk.linux_download
?>"><?cs var:sdk.linux_download ?></a>
    </td>
    <td><?cs var:sdk.linux_bytes ?> bytes</td>
    <td><?cs var:sdk.linux_checksum ?></td>
  </tr>
  <?cs if:adt.zip_download ?>
  <tr class="alt-color">
    <td>ADT Plugin for Eclipse <?cs var:adt.zip_version ?></td>
    <td>
  <a href="http://dl.google.com/android/<?cs var:adt.zip_download ?>"><?cs var:adt.zip_download ?></a>
    </td>
    <td><?cs var:adt.zip_bytes ?> bytes</td>
    <td><?cs var:adt.zip_checksum ?></td>
  </tr>
  <?cs /if ?>
  </table>


<div id="next-steps" style="display:none">
  <p><b>Your download of <em><span id="filename"></span></em> has begun!</b></p>
</div>

<script type="text/javascript">
function onDownload(link) {
  $(link).parent().parent().children().css('background', '#fff');
  $("#filename").text($(link).html());
  $("#next-steps").show();
}
</script>

  <?cs /if ?>
 <?cs /if ?>
<?cs /if ?> 

<?cs if:android.whichdoc != "online" && sdk.preview ?>
  <p>Welcome developers! The next release of the Android platform will be
Android <?cs var:sdk.preview.version ?> and we are pleased to announce the
availability of an early look SDK to give you a head-start on developing
applications for it. </p>

  <p>The Android <?cs var:sdk.preview.version ?> platform includes a variety of
improvements and new features for users and developers. Additionally, the SDK
itself introduces several new capabilities that enable you to develop
applications more efficiently. See the <a
href="http://developer.android.com/sdk/preview/features.html">Android 
<?cs var:sdk.preview.version ?> Highlights</a> document for a list of
highlights.</p>
<?cs /if ?>

      <?cs call:tag_list(root.descr) ?>

<?cs /if ?>
</div><!-- end jd-content -->

<?cs if:!sdk.redirect ?>
     <?cs include:"footer.cs" ?>
<?cs /if ?>

</div><!-- end doc-content -->

<?cs include:"trailer.cs" ?>

</body>
</html>


<|MERGE_RESOLUTION|>--- conflicted
+++ resolved
@@ -77,14 +77,8 @@
 <p>
 The NDK is designed for use <em>only</em> in conjunction with the
 Android SDK, so if you have not already installed the latest Android SDK, please
-<<<<<<< HEAD
-do so before downloading the NDK. Also, please read <a href="#overview">What is 
-the Android NDK?</a> to get an understanding of what the NDK offers and whether
-it will be useful to you.</p>
-=======
 do so before downloading the NDK. 
 </p>
->>>>>>> 9561b575
 
 <p>Select the download package that is appropriate for your development
 computer. </p>
