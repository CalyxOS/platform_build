--- conflicted
+++ resolved
@@ -59,11 +59,8 @@
     screencap \
     sensorservice \
     uiautomator \
-<<<<<<< HEAD
     uncrypt
-=======
     webview
->>>>>>> f8e4d1b7
 
 # The order of PRODUCT_BOOT_JARS matters.
 PRODUCT_BOOT_JARS := \
