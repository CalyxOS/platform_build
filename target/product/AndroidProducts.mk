#
# Copyright (C) 2008 The Android Open Source Project
#
# Licensed under the Apache License, Version 2.0 (the "License");
# you may not use this file except in compliance with the License.
# You may obtain a copy of the License at
#
#      http://www.apache.org/licenses/LICENSE-2.0
#
# Unless required by applicable law or agreed to in writing, software
# distributed under the License is distributed on an "AS IS" BASIS,
# WITHOUT WARRANTIES OR CONDITIONS OF ANY KIND, either express or implied.
# See the License for the specific language governing permissions and
# limitations under the License.
#

#
# This file should set PRODUCT_MAKEFILES to a list of product makefiles
# to expose to the build system.  LOCAL_DIR will already be set to
# the directory containing this file.
#
# This file may not rely on the value of any variable other than
# LOCAL_DIR; do not use any conditionals, and do not look up the
# value of any variable that isn't set in this file or in a file that
# it includes.
#

PRODUCT_MAKEFILES := \
    $(LOCAL_DIR)/core.mk \
    $(LOCAL_DIR)/generic.mk \
    $(LOCAL_DIR)/full.mk \
    $(LOCAL_DIR)/sdk.mk \
<<<<<<< HEAD
    $(LOCAL_DIR)/sim.mk
=======
    $(LOCAL_DIR)/sim.mk \
    $(LOCAL_DIR)/generic_x86.mk \
    $(LOCAL_DIR)/generic_with_google.mk
>>>>>>> f015e94d
<|MERGE_RESOLUTION|>--- conflicted
+++ resolved
@@ -28,12 +28,7 @@
 PRODUCT_MAKEFILES := \
     $(LOCAL_DIR)/core.mk \
     $(LOCAL_DIR)/generic.mk \
+    $(LOCAL_DIR)/generic_x86.mk \
     $(LOCAL_DIR)/full.mk \
     $(LOCAL_DIR)/sdk.mk \
-<<<<<<< HEAD
-    $(LOCAL_DIR)/sim.mk
-=======
-    $(LOCAL_DIR)/sim.mk \
-    $(LOCAL_DIR)/generic_x86.mk \
-    $(LOCAL_DIR)/generic_with_google.mk
->>>>>>> f015e94d
+    $(LOCAL_DIR)/sim.mk